--- conflicted
+++ resolved
@@ -4,13 +4,7 @@
 package dot
 
 import (
-<<<<<<< HEAD
 	"errors"
-=======
-	"encoding/json"
-	"fmt"
-	"io"
->>>>>>> c17b53ac
 	"os"
 	"testing"
 
@@ -77,54 +71,54 @@
 			assert.Equal(t, tt.want, got)
 		})
 	}
-<<<<<<< HEAD
-=======
-
-	bs.genesis.ChainType = expectedChainType
-	bs.genesis.Properties = expectedProperties
-
-	require.NoError(t, err)
-
-	// confirm human-readable fields
-	hr, err := bs.ToJSON()
-	require.NoError(t, err)
-	jGen := genesis.Genesis{}
-	err = json.Unmarshal(hr, &jGen)
-	require.NoError(t, err)
-	genesis.TestGenesis.Genesis = genesis.TestFieldsHR
-	require.Equal(t, genesis.TestGenesis.Genesis.Runtime, jGen.Genesis.Runtime)
-	require.Equal(t, expectedChainType, jGen.ChainType)
-	require.Equal(t, expectedProperties, jGen.Properties)
-
-	// confirm raw fields
-	raw, err := bs.ToJSONRaw()
-	require.NoError(t, err)
-	jGenRaw := genesis.Genesis{}
-	err = json.Unmarshal(raw, &jGenRaw)
-	require.NoError(t, err)
-	genesis.TestGenesis.Genesis = genesis.TestFieldsRaw
-	require.Equal(t, genesis.TestGenesis.Genesis.Raw, jGenRaw.Genesis.Raw)
-	require.Equal(t, expectedChainType, jGenRaw.ChainType)
-	require.Equal(t, expectedProperties, jGenRaw.Properties)
-}
-
-func TestBuildFromGenesis_WhenGenesisDoesNotExists(t *testing.T) {
-	bs, err := BuildFromGenesis("/not/exists/genesis.json", 0)
-	require.Nil(t, bs)
-	require.Error(t, err, os.ErrNotExist)
-}
-
-func TestWriteGenesisSpecFileWhenFileAlreadyExists(t *testing.T) {
-	f, err := os.CreateTemp("", "existing file data")
-	require.NoError(t, err)
-	defer os.Remove(f.Name())
-
-	someBytes := []byte("Testing some bytes")
-	err = WriteGenesisSpecFile(someBytes, f.Name())
-
-	require.Error(t, err,
-		fmt.Sprintf("file %s already exists, rename to avoid overwritten", f.Name()))
->>>>>>> c17b53ac
+//<<<<<<< HEAD
+//=======
+//
+//	bs.genesis.ChainType = expectedChainType
+//	bs.genesis.Properties = expectedProperties
+//
+//	require.NoError(t, err)
+//
+//	// confirm human-readable fields
+//	hr, err := bs.ToJSON()
+//	require.NoError(t, err)
+//	jGen := genesis.Genesis{}
+//	err = json.Unmarshal(hr, &jGen)
+//	require.NoError(t, err)
+//	genesis.TestGenesis.Genesis = genesis.TestFieldsHR
+//	require.Equal(t, genesis.TestGenesis.Genesis.Runtime, jGen.Genesis.Runtime)
+//	require.Equal(t, expectedChainType, jGen.ChainType)
+//	require.Equal(t, expectedProperties, jGen.Properties)
+//
+//	// confirm raw fields
+//	raw, err := bs.ToJSONRaw()
+//	require.NoError(t, err)
+//	jGenRaw := genesis.Genesis{}
+//	err = json.Unmarshal(raw, &jGenRaw)
+//	require.NoError(t, err)
+//	genesis.TestGenesis.Genesis = genesis.TestFieldsRaw
+//	require.Equal(t, genesis.TestGenesis.Genesis.Raw, jGenRaw.Genesis.Raw)
+//	require.Equal(t, expectedChainType, jGenRaw.ChainType)
+//	require.Equal(t, expectedProperties, jGenRaw.Properties)
+//}
+//
+//func TestBuildFromGenesis_WhenGenesisDoesNotExists(t *testing.T) {
+//	bs, err := BuildFromGenesis("/not/exists/genesis.json", 0)
+//	require.Nil(t, bs)
+//	require.Error(t, err, os.ErrNotExist)
+//}
+//
+//func TestWriteGenesisSpecFileWhenFileAlreadyExists(t *testing.T) {
+//	f, err := os.CreateTemp("", "existing file data")
+//	require.NoError(t, err)
+//	defer os.Remove(f.Name())
+//
+//	someBytes := []byte("Testing some bytes")
+//	err = WriteGenesisSpecFile(someBytes, f.Name())
+//
+//	require.Error(t, err,
+//		fmt.Sprintf("file %s already exists, rename to avoid overwritten", f.Name()))
+//>>>>>>> development
 }
 
 func TestBuildFromDB(t *testing.T) {
@@ -165,31 +159,30 @@
 	}
 }
 
-<<<<<<< HEAD
 func TestBuildFromGenesis(t *testing.T) {
 	// setup test file
 	file, err := genesis.CreateTestGenesisJSONFile(false)
 	assert.NoError(t, err)
 	defer os.Remove(file)
-=======
-	for _, tmpFile := range tmpFiles {
-		err = WriteGenesisSpecFile(data, tmpFile)
-		require.NoError(t, err)
-		require.FileExists(t, tmpFile)
-
-		defer os.Remove(tmpFile)
-
-		file, err := os.Open(tmpFile)
-		require.NoError(t, err)
-		defer file.Close()
-
-		genesisBytes, err := io.ReadAll(file)
-		require.NoError(t, err)
-
-		gen := new(genesis.Genesis)
-		err = json.Unmarshal(genesisBytes, gen)
-		require.NoError(t, err)
->>>>>>> c17b53ac
+//=======
+//	for _, tmpFile := range tmpFiles {
+//		err = WriteGenesisSpecFile(data, tmpFile)
+//		require.NoError(t, err)
+//		require.FileExists(t, tmpFile)
+//
+//		defer os.Remove(tmpFile)
+//
+//		file, err := os.Open(tmpFile)
+//		require.NoError(t, err)
+//		defer file.Close()
+//
+//		genesisBytes, err := io.ReadAll(file)
+//		require.NoError(t, err)
+//
+//		gen := new(genesis.Genesis)
+//		err = json.Unmarshal(genesisBytes, gen)
+//		require.NoError(t, err)
+//>>>>>>> development
 
 	type args struct {
 		path      string
