// Copyright 2019 ChainSafe Systems (ON) Corp.
// This file is part of gossamer.
//
// The gossamer library is free software: you can redistribute it and/or modify
// it under the terms of the GNU Lesser General Public License as published by
// the Free Software Foundation, either version 3 of the License, or
// (at your option) any later version.
//
// The gossamer library is distributed in the hope that it will be useful,
// but WITHOUT ANY WARRANTY; without even the implied warranty of
// MERCHANTABILITY or FITNESS FOR A PARTICULAR PURPOSE. See the
// GNU Lesser General Public License for more details.
//
// You should have received a copy of the GNU Lesser General Public License
// along with the gossamer library. If not, see <http://www.gnu.org/licenses/>.

package network

import (
	"errors"
	"sync"
	"unsafe"

	libp2pnetwork "github.com/libp2p/go-libp2p-core/network"
	"github.com/libp2p/go-libp2p-core/peer"
	"github.com/libp2p/go-libp2p-core/protocol"
)

var errCannotValidateHandshake = errors.New("failed to validate handshake")

var maxHandshakeSize = unsafe.Sizeof(BlockAnnounceHandshake{}) //nolint

// Handshake is the interface all handshakes for notifications protocols must implement
type Handshake interface {
	NotificationsMessage
}

// the following are used for RegisterNotificationsProtocol
type (
	// HandshakeGetter is a function that returns a custom handshake
	HandshakeGetter = func() (Handshake, error)

	// HandshakeDecoder is a custom decoder for a handshake
	HandshakeDecoder = func([]byte) (Handshake, error)

	// HandshakeValidator validates a handshake. It returns an error if it is invalid
	HandshakeValidator = func(peer.ID, Handshake) error

	// MessageDecoder is a custom decoder for a message
	MessageDecoder = func([]byte) (NotificationsMessage, error)

	// NotificationsMessageHandler is called when a (non-handshake) message is received over a notifications stream.
	NotificationsMessageHandler = func(peer peer.ID, msg NotificationsMessage) error
)

type notificationsProtocol struct {
	protocolID         protocol.ID
	getHandshake       HandshakeGetter
	handshakeValidator HandshakeValidator

	inboundHandshakeData  *sync.Map //map[peer.ID]*handshakeData
	outboundHandshakeData *sync.Map //map[peer.ID]*handshakeData
}

func (n *notificationsProtocol) getHandshakeData(pid peer.ID, inbound bool) (handshakeData, bool) {
	if inbound {
		data, has := n.inboundHandshakeData.Load(pid)
		if !has {
			return handshakeData{}, false
		}

		return data.(handshakeData), true
	}

	data, has := n.outboundHandshakeData.Load(pid)
	if !has {
		return handshakeData{}, false
	}

	return data.(handshakeData), true
}

type handshakeData struct {
	received  bool
	validated bool
	handshake Handshake
	stream    libp2pnetwork.Stream
	*sync.Mutex
}

func newHandshakeData(received, validated bool, stream libp2pnetwork.Stream) handshakeData {
	return handshakeData{
		received:  received,
		validated: validated,
		stream:    stream,
		Mutex:     new(sync.Mutex),
	}
}

func createDecoder(info *notificationsProtocol, handshakeDecoder HandshakeDecoder, messageDecoder MessageDecoder) messageDecoder {
	return func(in []byte, peer peer.ID, inbound bool) (Message, error) {
		// if we don't have handshake data on this peer, or we haven't received the handshake from them already,
		// assume we are receiving the handshake
		if hsData, has := info.getHandshakeData(peer, inbound); !has || !hsData.received {
			return handshakeDecoder(in)
		}

		// otherwise, assume we are receiving the Message
		return messageDecoder(in)
	}
}

func (s *Service) createNotificationsMessageHandler(info *notificationsProtocol, messageHandler NotificationsMessageHandler) messageHandler {
	return func(stream libp2pnetwork.Stream, m Message) error {
		if m == nil || info == nil || info.handshakeValidator == nil || messageHandler == nil {
			return nil
		}

		var (
			ok   bool
			msg  NotificationsMessage
			peer = stream.Conn().RemotePeer()
		)

		if msg, ok = m.(NotificationsMessage); !ok {
			return errors.New("message is not NotificationsMessage")
		}

		if msg.IsHandshake() {
			logger.Trace("received handshake on notifications sub-protocol", "protocol", info.protocolID,
				"message", msg,
				"peer", stream.Conn().RemotePeer(),
			)

			hs, ok := msg.(Handshake)
			if !ok {
				return errors.New("failed to convert message to Handshake")
			}

			// if we are the receiver and haven't received the handshake already, validate it
			// note: if this function is being called, it's being called via SetStreamHandler,
			// ie it is an inbound stream and we only send the handshake over it.
			// we do not send any other data over this stream, we would need to open a new outbound stream.
			if _, has := info.getHandshakeData(peer, true); !has {
				logger.Trace("receiver: validating handshake", "protocol", info.protocolID)

				hsData := newHandshakeData(true, false, stream)
				info.inboundHandshakeData.Store(peer, hsData)

				err := info.handshakeValidator(peer, hs)
				if err != nil {
					logger.Trace("failed to validate handshake", "protocol", info.protocolID, "peer", peer, "error", err)
					return errCannotValidateHandshake
				}

				hsData.validated = true
				info.inboundHandshakeData.Store(peer, hsData)

				// once validated, send back a handshake
				resp, err := info.getHandshake()
				if err != nil {
					logger.Warn("failed to get handshake", "protocol", info.protocolID, "error", err)
					return err
				}

				err = s.host.writeToStream(stream, resp)
				if err != nil {
					logger.Trace("failed to send handshake", "protocol", info.protocolID, "peer", peer, "error", err)
					return err
				}
				logger.Trace("receiver: sent handshake", "protocol", info.protocolID, "peer", peer)
				return nil
			}

<<<<<<< HEAD
			// if we are the initiator and haven't received the handshake already, validate it
			if hsData, has := info.getHandshakeData(peer); has && !hsData.validated {
				logger.Trace("sender: validating handshake")
				err := handshakeValidator(peer, hs)
				if err != nil {
					logger.Trace("failed to validate handshake", "protocol", info.protocolID, "peer", peer, "error", err)
					hsData.validated = false
					info.handshakeData.Store(peer, hsData)
					return errCannotValidateHandshake
				}

				hsData.validated = true
				hsData.received = true
				hsData.stream = stream
				info.handshakeData.Store(peer, hsData)
				logger.Trace("sender: validated handshake", "protocol", info.protocolID, "peer", peer)
			}

			// if we are the initiator, send the message
			if hsData, has := info.getHandshakeData(peer); has && hsData.validated && hsData.received && hsData.outboundMsg != nil {
				logger.Trace("sender: sending message", "protocol", info.protocolID)
				err := s.host.writeToStream(hsData.stream, hsData.outboundMsg)
				if err != nil {
					logger.Debug("failed to send message", "protocol", info.protocolID, "peer", peer, "error", err)
					return err
				}
				return nil
			}

=======
>>>>>>> 4ebb87f1
			return nil
		}

		logger.Debug("received message on notifications sub-protocol", "protocol", info.protocolID,
			"message", msg,
			"peer", stream.Conn().RemotePeer(),
		)

		err := messageHandler(peer, msg)
		if err != nil {
			return err
		}

		if s.noGossip {
			return nil
		}

		// TODO: we don't want to rebroadcast neighbour messages, so ignore all consensus messages for now
		if _, isConsensus := msg.(*ConsensusMessage); isConsensus {
			return nil
		}

		seen := s.gossip.hasSeen(msg)
		if !seen {
			s.broadcastExcluding(info, peer, msg)
		}

		return nil
	}
}

func (s *Service) sendData(peer peer.ID, hs Handshake, info *notificationsProtocol, msg NotificationsMessage) {
	hsData, has := info.getHandshakeData(peer, false)
	if has && !hsData.validated {
		// peer has sent us an invalid handshake in the past, ignore
		return
	}

	if !has || !hsData.received || hsData.stream == nil {
		if !has {
			hsData = newHandshakeData(false, false, nil)
		}

		hsData.Lock()
		defer hsData.Unlock()

		logger.Trace("sending outbound handshake", "protocol", info.protocolID, "peer", peer, "message", hs)
		stream, err := s.host.send(peer, info.protocolID, hs)
		if err != nil {
			logger.Trace("failed to send message to peer", "peer", peer, "error", err)
			return
		}

		hsData.stream = stream
		info.outboundHandshakeData.Store(peer, hsData)

		if info.handshakeValidator == nil {
			return
		}

		hs, err := readHandshake(stream, decodeBlockAnnounceHandshake)
		if err != nil {
			logger.Trace("failed to read handshake", "protocol", info.protocolID, "peer", peer, "error", err)
			_ = stream.Close()
			return
		}

		hsData.received = true

		err = info.handshakeValidator(peer, hs)
		if err != nil {
			logger.Trace("failed to validate handshake", "protocol", info.protocolID, "peer", peer, "error", err)
			hsData.validated = false
			info.outboundHandshakeData.Store(peer, hsData)
			return
		}

		hsData.validated = true
		info.outboundHandshakeData.Store(peer, hsData)
		logger.Trace("sender: validated handshake", "protocol", info.protocolID, "peer", peer)
	}

	if s.host.messageCache != nil {
		added, err := s.host.messageCache.put(peer, msg)
		if err != nil {
			logger.Error("failed to add message to cache", "peer", peer, "error", err)
			return
		}

		if !added {
			return
		}
	}

	// we've completed the handshake with the peer, send message directly
	logger.Trace("sending message", "protocol", info.protocolID, "peer", peer, "message", msg)

	err := s.host.writeToStream(hsData.stream, msg)
	if err != nil {
		logger.Trace("failed to send message to peer", "peer", peer, "error", err)
	}
}

// broadcastExcluding sends a message to each connected peer except the given peer,
// and peers that have previously sent us the message or who we have already sent the message to.
// used for notifications sub-protocols to gossip a message
func (s *Service) broadcastExcluding(info *notificationsProtocol, excluding peer.ID, msg NotificationsMessage) {
	logger.Trace(
		"broadcasting message from notifications sub-protocol",
		"protocol", info.protocolID,
	)

	hs, err := info.getHandshake()
	if err != nil {
		logger.Error("failed to get handshake", "protocol", info.protocolID, "error", err)
		return
	}

	peers := s.host.peers()
	for _, peer := range peers {
		if peer == excluding {
			continue
		}

		go s.sendData(peer, hs, info, msg)
	}
}

func readHandshake(stream libp2pnetwork.Stream, decoder HandshakeDecoder) (Handshake, error) {
	msgBytes := make([]byte, maxHandshakeSize)
	tot, err := readStream(stream, msgBytes)
	if err != nil {
		return nil, err
	}

	hs, err := decoder(msgBytes[:tot])
	if err != nil {
		return nil, err
	}

	return hs, nil
}<|MERGE_RESOLUTION|>--- conflicted
+++ resolved
@@ -56,6 +56,7 @@
 type notificationsProtocol struct {
 	protocolID         protocol.ID
 	getHandshake       HandshakeGetter
+	handshakeDecoder   HandshakeDecoder
 	handshakeValidator HandshakeValidator
 
 	inboundHandshakeData  *sync.Map //map[peer.ID]*handshakeData
@@ -172,38 +173,6 @@
 				return nil
 			}
 
-<<<<<<< HEAD
-			// if we are the initiator and haven't received the handshake already, validate it
-			if hsData, has := info.getHandshakeData(peer); has && !hsData.validated {
-				logger.Trace("sender: validating handshake")
-				err := handshakeValidator(peer, hs)
-				if err != nil {
-					logger.Trace("failed to validate handshake", "protocol", info.protocolID, "peer", peer, "error", err)
-					hsData.validated = false
-					info.handshakeData.Store(peer, hsData)
-					return errCannotValidateHandshake
-				}
-
-				hsData.validated = true
-				hsData.received = true
-				hsData.stream = stream
-				info.handshakeData.Store(peer, hsData)
-				logger.Trace("sender: validated handshake", "protocol", info.protocolID, "peer", peer)
-			}
-
-			// if we are the initiator, send the message
-			if hsData, has := info.getHandshakeData(peer); has && hsData.validated && hsData.received && hsData.outboundMsg != nil {
-				logger.Trace("sender: sending message", "protocol", info.protocolID)
-				err := s.host.writeToStream(hsData.stream, hsData.outboundMsg)
-				if err != nil {
-					logger.Debug("failed to send message", "protocol", info.protocolID, "peer", peer, "error", err)
-					return err
-				}
-				return nil
-			}
-
-=======
->>>>>>> 4ebb87f1
 			return nil
 		}
 
@@ -235,11 +204,11 @@
 	}
 }
 
-func (s *Service) sendData(peer peer.ID, hs Handshake, info *notificationsProtocol, msg NotificationsMessage) {
+func (s *Service) sendData(peer peer.ID, hs Handshake, info *notificationsProtocol, msg NotificationsMessage) error {
 	hsData, has := info.getHandshakeData(peer, false)
 	if has && !hsData.validated {
 		// peer has sent us an invalid handshake in the past, ignore
-		return
+		return errors.New("peer handshake is not valid")
 	}
 
 	if !has || !hsData.received || hsData.stream == nil {
@@ -254,21 +223,21 @@
 		stream, err := s.host.send(peer, info.protocolID, hs)
 		if err != nil {
 			logger.Trace("failed to send message to peer", "peer", peer, "error", err)
-			return
+			return err
 		}
 
 		hsData.stream = stream
 		info.outboundHandshakeData.Store(peer, hsData)
 
 		if info.handshakeValidator == nil {
-			return
-		}
-
-		hs, err := readHandshake(stream, decodeBlockAnnounceHandshake)
-		if err != nil {
-			logger.Trace("failed to read handshake", "protocol", info.protocolID, "peer", peer, "error", err)
+			return nil
+		}
+
+		hs, err := readHandshake(stream, info.handshakeDecoder)
+		if err != nil {
+			logger.Info("failed to read handshake", "protocol", info.protocolID, "peer", peer, "error", err)
 			_ = stream.Close()
-			return
+			return err
 		}
 
 		hsData.received = true
@@ -278,7 +247,7 @@
 			logger.Trace("failed to validate handshake", "protocol", info.protocolID, "peer", peer, "error", err)
 			hsData.validated = false
 			info.outboundHandshakeData.Store(peer, hsData)
-			return
+			return err
 		}
 
 		hsData.validated = true
@@ -290,11 +259,11 @@
 		added, err := s.host.messageCache.put(peer, msg)
 		if err != nil {
 			logger.Error("failed to add message to cache", "peer", peer, "error", err)
-			return
+			return err
 		}
 
 		if !added {
-			return
+			return nil
 		}
 	}
 
@@ -304,7 +273,10 @@
 	err := s.host.writeToStream(hsData.stream, msg)
 	if err != nil {
 		logger.Trace("failed to send message to peer", "peer", peer, "error", err)
-	}
+		return err
+	}
+
+	return nil
 }
 
 // broadcastExcluding sends a message to each connected peer except the given peer,
