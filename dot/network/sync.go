--- conflicted
+++ resolved
@@ -173,19 +173,12 @@
 	}
 
 	q.s.syncer.SetSyncing(true)
-<<<<<<< HEAD
 	q.s.noGossip = true // don't gossip messages until we're at the head
-=======
->>>>>>> d53e2450
 
 	for {
 		select {
 		// sleep for average block time TODO: make this configurable from slot duration
-<<<<<<< HEAD
 		case <-time.After(q.slotDuration * 2):
-=======
-		case <-time.After(q.slotDuration):
->>>>>>> d53e2450
 		case <-q.ctx.Done():
 			return
 		}
@@ -203,10 +196,7 @@
 		}
 
 		q.s.syncer.SetSyncing(false)
-<<<<<<< HEAD
 		q.s.noGossip = false
-=======
->>>>>>> d53e2450
 
 		// we have received new blocks since the last check, sleep
 		if prev.Number.Int64() < curr.Number.Int64() {
@@ -480,10 +470,7 @@
 		}
 
 		if numJustifications == 0 {
-<<<<<<< HEAD
 			logger.Debug("got empty justification data", "start hash", startHash)
-=======
->>>>>>> d53e2450
 			return errEmptyJustificationData
 		}
 
@@ -494,11 +481,7 @@
 			from:     pid,
 		})
 
-<<<<<<< HEAD
 		logger.Debug("pushed justification data to queue", "hash", startHash)
-=======
-		logger.Info("pushed justification data to queue", "hash", startHash)
->>>>>>> d53e2450
 		q.responseCh <- justificationResponses
 		return nil
 	}
@@ -586,11 +569,7 @@
 		q.updatePeerScore(req.to, -1)
 	}
 
-<<<<<<< HEAD
 	logger.Trace("trying peers in prioritised order...")
-=======
-	logger.Trace("trying peers in prioritized order...")
->>>>>>> d53e2450
 	syncPeers := q.getSortedPeers()
 
 	for _, peer := range syncPeers {
@@ -686,11 +665,7 @@
 	startHash, endHash := data[0].Hash, data[len(data)-1].Hash
 	logger.Debug("sending justification data to syncer", "start", startHash, "end", endHash)
 
-<<<<<<< HEAD
 	_, err := q.s.syncer.ProcessJustification(data)
-=======
-	_, err := q.s.syncer.ProcessBlockData(data)
->>>>>>> d53e2450
 	if err != nil {
 		logger.Warn("failed to handle block justifications", "error", err)
 		return
