// Copyright 2021 ChainSafe Systems (ON)
// SPDX-License-Identifier: LGPL-3.0-only

package network

import (
	"bytes"
	"net"
	"testing"

	"github.com/ChainSafe/gossamer/lib/utils"
	"github.com/stretchr/testify/require"
)

<<<<<<< HEAD
func availablePort(t *testing.T) uint16 {
	addr, err := net.ResolveTCPAddr("tcp", "localhost:0")
	require.NoError(t, err)

	l, err := net.ListenTCP("tcp", addr)
	require.NoError(t, err)
	defer l.Close()

	port := l.Addr().(*net.TCPAddr).Port
	return uint16(port)
}

const portsAmount = 7100

type portsQueue chan int

func (p portsQueue) get() int {
	return <-p
}

func (p portsQueue) put(port int) {
	p <- port
}

var availablePorts portsQueue

func init() {
	availablePorts = make(portsQueue, portsAmount)
	for port := 7001; port <= portsAmount; port++ {
		availablePorts <- port
	}
=======
const portsAmount = 200

// portQueue is a blocking port queue
type portQueue chan uint16

func (pq portQueue) put(p uint16) {
	pq <- p
}

func (pq portQueue) get() (port uint16) {
	port = <-pq
	return port
}

var availablePorts portQueue

func init() {
	availablePorts = make(chan uint16, portsAmount)
	const startAt = uint16(7500)
	for port := startAt; port < portsAmount+startAt; port++ {
		availablePorts.put(port)
	}
}

// availablePort is test helper function that gets an available port and release the same port after test ends
func availablePort(t *testing.T) uint16 {
	t.Helper()
	port := availablePorts.get()

	t.Cleanup(func() {
		availablePorts.put(port)
	})

	return port
>>>>>>> cb360abe
}

// list of IPFS peers, for testing only
var TestPeers = []string{
	"/ip4/104.131.131.82/tcp/4001/ipfs/QmaCpDMGvV2BGHeYERUEnRQAwe3N8SzbUtfsmvsqQLuvuJ",
	"/ip4/104.236.179.241/tcp/4001/ipfs/QmSoLPppuBtQSGwKDZT2M73ULpjvfd3aZ6ha4oFGL1KrGM",
	"/ip4/128.199.219.111/tcp/4001/ipfs/QmSoLSafTMBsPKadTEgaXctDQVcqN88CNLHXMkTNwMKPnu",
	"/ip4/104.236.76.40/tcp/4001/ipfs/QmSoLV4Bbm51jM9C4gDYZQ9Cy3U6aXMJDAbzgu2fzaDs64",
	"/ip4/178.62.158.247/tcp/4001/ipfs/QmSoLer265NRgSp2LA3dPaeykiS1J6DifTC88f5uVQKNAd",
	"/ip6/2604:a880:1:20::203:d001/tcp/4001/ipfs/QmSoLPppuBtQSGwKDZT2M73ULpjvfd3aZ6ha4oFGL1KrGM",
	"/ip6/2400:6180:0:d0::151:6001/tcp/4001/ipfs/QmSoLSafTMBsPKadTEgaXctDQVcqN88CNLHXMkTNwMKPnu",
	"/ip6/2604:a880:800:10::4a:5001/tcp/4001/ipfs/QmSoLV4Bbm51jM9C4gDYZQ9Cy3U6aXMJDAbzgu2fzaDs64",
	"/ip6/2a03:b0c0:0:1010::23:1001/tcp/4001/ipfs/QmSoLer265NRgSp2LA3dPaeykiS1J6DifTC88f5uVQKNAd",
}

func TestStringToAddrInfo(t *testing.T) {
	for _, str := range TestPeers {
		pi, err := stringToAddrInfo(str)
		require.NoError(t, err)
		require.Equal(t, pi.ID.Pretty(), str[len(str)-46:])
	}
}

func TestStringsToAddrInfos(t *testing.T) {
	pi, err := stringsToAddrInfos(TestPeers)
	require.NoError(t, err)

	for k, pi := range pi {
		require.Equal(t, pi.ID.Pretty(), TestPeers[k][len(TestPeers[k])-46:])
	}
}

func TestGenerateKey(t *testing.T) {
	testDir := utils.NewTestDir(t)
	defer utils.RemoveTestDir(t)

	keyA, err := generateKey(0, testDir)
	require.NoError(t, err)

	keyB, err := generateKey(0, testDir)
	require.NoError(t, err)
	require.NotEqual(t, keyA, keyB)

	keyC, err := generateKey(1, testDir)
	require.NoError(t, err)

	keyD, err := generateKey(1, testDir)
	require.NoError(t, err)
	require.Equal(t, keyC, keyD)
}

func TestReadLEB128ToUint64(t *testing.T) {
	tests := []struct {
		input  []byte
		output uint64
	}{
		{
			input:  []byte("\x02"),
			output: 2,
		},
		{
			input:  []byte("\x7F"),
			output: 127,
		},
		{
			input:  []byte("\x80\x01"),
			output: 128,
		},
		{
			input:  []byte("\x81\x01"),
			output: 129,
		},
		{
			input:  []byte("\x82\x01"),
			output: 130,
		},
		{
			input:  []byte("\xB9\x64"),
			output: 12857,
		},
		{
			input: []byte{'\xFF', '\xFF', '\xFF', '\xFF', '\xFF',
				'\xFF', '\xFF', '\xFF', '\xFF', '\x01'},
			output: 18446744073709551615,
		},
	}

	for _, tc := range tests {
		b := make([]byte, 2)
		buf := new(bytes.Buffer)
		_, err := buf.Write(tc.input)
		require.NoError(t, err)

		ret, _, err := readLEB128ToUint64(buf, b[:1])
		require.NoError(t, err)
		require.Equal(t, tc.output, ret)
	}
}

func TestInvalidLeb128(t *testing.T) {
	input := []byte{'\xFF', '\xFF', '\xFF', '\xFF', '\xFF',
		'\xFF', '\xFF', '\xFF', '\xFF', '\xFF', '\x01'}
	b := make([]byte, 2)
	buf := new(bytes.Buffer)
	_, err := buf.Write(input)
	require.NoError(t, err)

	_, _, err = readLEB128ToUint64(buf, b[:1])
	require.Error(t, err)
}<|MERGE_RESOLUTION|>--- conflicted
+++ resolved
@@ -5,46 +5,12 @@
 
 import (
 	"bytes"
-	"net"
 	"testing"
 
 	"github.com/ChainSafe/gossamer/lib/utils"
 	"github.com/stretchr/testify/require"
 )
 
-<<<<<<< HEAD
-func availablePort(t *testing.T) uint16 {
-	addr, err := net.ResolveTCPAddr("tcp", "localhost:0")
-	require.NoError(t, err)
-
-	l, err := net.ListenTCP("tcp", addr)
-	require.NoError(t, err)
-	defer l.Close()
-
-	port := l.Addr().(*net.TCPAddr).Port
-	return uint16(port)
-}
-
-const portsAmount = 7100
-
-type portsQueue chan int
-
-func (p portsQueue) get() int {
-	return <-p
-}
-
-func (p portsQueue) put(port int) {
-	p <- port
-}
-
-var availablePorts portsQueue
-
-func init() {
-	availablePorts = make(portsQueue, portsAmount)
-	for port := 7001; port <= portsAmount; port++ {
-		availablePorts <- port
-	}
-=======
 const portsAmount = 200
 
 // portQueue is a blocking port queue
@@ -79,7 +45,6 @@
 	})
 
 	return port
->>>>>>> cb360abe
 }
 
 // list of IPFS peers, for testing only
