--- conflicted
+++ resolved
@@ -353,16 +353,6 @@
 		metrics.PublishMetrics(address)
 	}
 
-<<<<<<< HEAD
-	gd, err := stateSrvc.Base.LoadGenesisData()
-	if err != nil {
-		return nil, err
-	}
-
-	var telemetryEndpoints []*genesis.TelemetryEndpoint
-	if len(cfg.Global.TelemetryURLs) == 0 {
-		telemetryEndpoints = append(telemetryEndpoints, gd.TelemetryEndpoints...)
-=======
 	return node, nil
 }
 
@@ -370,7 +360,6 @@
 	var telemetryEndpoints []*genesis.TelemetryEndpoint
 	if len(cfg.Global.TelemetryURLs) == 0 && genesisData != nil {
 		telemetryEndpoints = append(telemetryEndpoints, genesisData.TelemetryEndpoints...)
->>>>>>> cb360abe
 	} else {
 		telemetryURLs := cfg.Global.TelemetryURLs
 		for i := range telemetryURLs {
@@ -378,38 +367,9 @@
 		}
 	}
 
-<<<<<<< HEAD
-	if !cfg.Global.NoTelemetry {
-		telemetryLogger := log.NewFromGlobal(log.AddContext("pkg", "telemetry"))
-
-		err := telemetry.BootstrapMailer(context.Background(), telemetryEndpoints, telemetryLogger)
-		if err != nil {
-			return nil, fmt.Errorf("cannot bootstrap mailer: %w", err)
-		}
-
-		genesisHash := stateSrvc.Block.GenesisHash()
-		connectedMsg := telemetry.NewSystemConnectedTM(
-			cfg.Core.GrandpaAuthority,
-			sysSrvc.ChainName(),
-			&genesisHash,
-			sysSrvc.SystemName(),
-			cfg.Global.Name,
-			networkSrvc.NetworkState().PeerID,
-			strconv.FormatInt(time.Now().UnixNano(), 10),
-			sysSrvc.SystemVersion())
-
-		err = telemetry.SendMessage(connectedMsg)
-		if err != nil {
-			logger.Debugf("problem sending system.connected telemetry message: %s", err)
-		}
-	}
-
-	return node, nil
-=======
 	telemetryLogger := log.NewFromGlobal(log.AddContext("pkg", "telemetry"))
 	return telemetry.BootstrapMailer(context.TODO(),
 		telemetryEndpoints, !cfg.Global.NoTelemetry, telemetryLogger)
->>>>>>> cb360abe
 }
 
 // stores the global node name to reuse
