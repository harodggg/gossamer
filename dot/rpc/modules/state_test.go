--- conflicted
+++ resolved
@@ -1,4 +1,3 @@
-<<<<<<< HEAD
 // Copyright 2020 ChainSafe Systems (ON) Corp.
 // This file is part of gossamer.
 //
@@ -14,11 +13,6 @@
 //
 // You should have received a copy of the GNU Lesser General Public License
 // along with the gossamer library. If not, see <http://www.gnu.org/licenses/>.
-package modules
-=======
-// Copyright 2021 ChainSafe Systems (ON)
-// SPDX-License-Identifier: LGPL-3.0-only
-
 package modules
 
 import (
@@ -566,5 +560,4 @@
 
 	core := newCoreService(t, chain)
 	return NewStateModule(net, chain.Storage, core), &hash, &sr1
-}
->>>>>>> ac162853
+}