--- conflicted
+++ resolved
@@ -171,13 +171,8 @@
 		return fmt.Errorf("failed to get finalised header, hash: %s, error: %s", hash, err)
 	}
 
-<<<<<<< HEAD
-	err = telemetry.SendMessage(
-		telemetry.NewNotifyFinalizedTM(
-=======
 	bs.telemetry.SendMessage(
 		telemetry.NewNotifyFinalized(
->>>>>>> cb360abe
 			header.Hash(),
 			header.Number.String(),
 		),
