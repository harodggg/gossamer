--- conflicted
+++ resolved
@@ -447,43 +447,6 @@
 	require.EqualError(t, err, ErrVoterNotFound.Error())
 }
 
-<<<<<<< HEAD
-=======
-func TestMessageHandler_VerifyPreVoteJustification(t *testing.T) {
-	gs, st := newTestService(t)
-	h := NewMessageHandler(gs, st.Block)
-
-	just := buildTestJustification(t, int(gs.state.threshold()), 1, gs.state.setID, kr, prevote)
-	msg := &CatchUpResponse{
-		Round:                1,
-		SetID:                gs.state.setID,
-		PreVoteJustification: just,
-	}
-
-	prevote, err := h.verifyPreVoteJustification(msg)
-	require.NoError(t, err)
-	require.Equal(t, testHash, prevote)
-}
-
-func TestMessageHandler_VerifyPreCommitJustification(t *testing.T) {
-	gs, st := newTestService(t)
-	h := NewMessageHandler(gs, st.Block)
-
-	round := uint64(1)
-	just := buildTestJustification(t, int(gs.state.threshold()), round, gs.state.setID, kr, precommit)
-	msg := &CatchUpResponse{
-		Round:                  round,
-		SetID:                  gs.state.setID,
-		PreCommitJustification: just,
-		Hash:                   testHash,
-		Number:                 uint32(round),
-	}
-
-	err := h.verifyPreCommitJustification(msg)
-	require.NoError(t, err)
-}
-
->>>>>>> 2f9f80c5
 func TestMessageHandler_HandleCatchUpResponse(t *testing.T) {
 	gs, st := newTestService(t)
 
@@ -804,158 +767,4 @@
 
 	err = h.verifyCommitMessageJustification(testCommitData)
 	require.NoError(t, err)
-}
-
-func Test_VerifyPrevoteJustification_CountEquivocatoryVoters(t *testing.T) {
-	gs, st := newTestService(t)
-	h := NewMessageHandler(gs, st.Block)
-
-	const previousBlocksToAdd = 9
-	now := time.Unix(1000, 0)
-	bfcBlock := addBlocksAndReturnTheLastOne(t, st.Block, previousBlocksToAdd, now)
-
-	bfcHash := bfcBlock.Header.Hash()
-	bfcNumber := bfcBlock.Header.Number.Int64()
-
-	// many of equivocatory votes
-	ed25519Keyring, err := keystore.NewEd25519Keyring()
-	require.NoError(t, err)
-
-	fakeAuthorities := []*ed25519.Keypair{
-		ed25519Keyring.Alice().(*ed25519.Keypair),
-		ed25519Keyring.Alice().(*ed25519.Keypair),
-		ed25519Keyring.Alice().(*ed25519.Keypair),
-		ed25519Keyring.Bob().(*ed25519.Keypair),
-		ed25519Keyring.Charlie().(*ed25519.Keypair),
-		ed25519Keyring.Charlie().(*ed25519.Keypair),
-		ed25519Keyring.Charlie().(*ed25519.Keypair),
-		ed25519Keyring.Dave().(*ed25519.Keypair),
-		ed25519Keyring.Dave().(*ed25519.Keypair),
-		ed25519Keyring.Eve().(*ed25519.Keypair),
-		ed25519Keyring.Ferdie().(*ed25519.Keypair),
-		ed25519Keyring.Ian().(*ed25519.Keypair),
-	}
-
-	prevotesJustification := make([]SignedVote, len(fakeAuthorities))
-	for idx, fakeAuthority := range fakeAuthorities {
-		var vote types.GrandpaVote
-
-		// put one vote on a different hash
-		if idx == 1 {
-			vote = types.GrandpaVote{
-				Hash:   bfcBlock.Header.ParentHash,
-				Number: uint32(bfcNumber - 1),
-			}
-		} else {
-			vote = types.GrandpaVote{
-				Hash:   bfcHash,
-				Number: uint32(bfcNumber),
-			}
-		}
-
-		sig := signFakeFullVote(
-			t, fakeAuthority, prevote, vote, gs.state.round, gs.state.setID)
-
-		prevotesJustification[idx] = SignedVote{
-			Vote:        vote,
-			Signature:   sig,
-			AuthorityID: fakeAuthority.Public().(*ed25519.PublicKey).AsBytes(),
-		}
-	}
-
-	testCatchUpResponse := &CatchUpResponse{
-		SetID:                gs.state.setID,
-		Round:                gs.state.round,
-		PreVoteJustification: prevotesJustification,
-		Hash:                 bfcHash,
-		Number:               uint32(bfcNumber),
-	}
-
-	hash, err := h.verifyPreVoteJustification(testCatchUpResponse)
-	require.NoError(t, err)
-	require.Equal(t, hash, bfcHash)
-}
-
-func Test_VerifyPreCommitJustification(t *testing.T) {
-	gs, st := newTestService(t)
-	h := NewMessageHandler(gs, st.Block)
-
-	const previousBlocksToAdd = 7
-	now := time.Unix(1000, 0)
-	bfcBlock := addBlocksAndReturnTheLastOne(t, st.Block, previousBlocksToAdd, now)
-
-	bfcHash := bfcBlock.Header.Hash()
-	bfcNumber := bfcBlock.Header.Number.Int64()
-
-	// many of equivocatory votes
-	ed25519Keyring, err := keystore.NewEd25519Keyring()
-	require.NoError(t, err)
-
-	// Alice, Charlie, David - Equivocatory
-	// Bob, Eve, Ferdie, Ian - Legit
-	// total of votes 4 legit + 3 equivocatory
-	// the threshold for testing is 9, so 2/3 of 9 = 6
-	fakeAuthorities := []*ed25519.Keypair{
-		ed25519Keyring.Alice().(*ed25519.Keypair),
-		ed25519Keyring.Alice().(*ed25519.Keypair),
-		ed25519Keyring.Alice().(*ed25519.Keypair),
-		ed25519Keyring.Bob().(*ed25519.Keypair),
-		ed25519Keyring.Charlie().(*ed25519.Keypair),
-		ed25519Keyring.Charlie().(*ed25519.Keypair),
-		ed25519Keyring.Charlie().(*ed25519.Keypair),
-		ed25519Keyring.Dave().(*ed25519.Keypair),
-		ed25519Keyring.Dave().(*ed25519.Keypair),
-		ed25519Keyring.Eve().(*ed25519.Keypair),
-		ed25519Keyring.Ferdie().(*ed25519.Keypair),
-		ed25519Keyring.Ian().(*ed25519.Keypair),
-	}
-
-	prevotesJustification := make([]SignedVote, len(fakeAuthorities))
-	for idx, fakeAuthority := range fakeAuthorities {
-		vote := types.GrandpaVote{
-			Hash:   bfcHash,
-			Number: uint32(bfcNumber),
-		}
-
-		sig := signFakeFullVote(
-			t, fakeAuthority, precommit, vote, gs.state.round, gs.state.setID)
-
-		prevotesJustification[idx] = SignedVote{
-			Vote:        vote,
-			Signature:   sig,
-			AuthorityID: fakeAuthority.Public().(*ed25519.PublicKey).AsBytes(),
-		}
-	}
-
-	testCatchUpResponse := &CatchUpResponse{
-		SetID:                  gs.state.setID,
-		Round:                  gs.state.round,
-		PreCommitJustification: prevotesJustification,
-		Hash:                   bfcHash,
-		Number:                 uint32(bfcNumber),
-	}
-
-	err = h.verifyPreCommitJustification(testCatchUpResponse)
-	require.NoError(t, err)
-}
-
-func signFakeFullVote(
-	t *testing.T, auth *ed25519.Keypair,
-	stage Subround, v types.GrandpaVote,
-	round, setID uint64) [64]byte {
-	msg, err := scale.Marshal(FullVote{
-		Stage: stage,
-		Vote:  v,
-		Round: round,
-		SetID: setID,
-	})
-	require.NoError(t, err)
-
-	var sig [64]byte
-	privSig, err := auth.Private().Sign(msg)
-	require.NoError(t, err)
-
-	copy(sig[:], privSig)
-
-	return sig
 }