// Copyright 2019 ChainSafe Systems (ON) Corp.
// This file is part of gossamer.
//
// The gossamer library is free software: you can redistribute it and/or modify
// it under the terms of the GNU Lesser General Public License as published by
// the Free Software Foundation, either version 3 of the License, or
// (at your option) any later version.
//
// The gossamer library is distributed in the hope that it will be useful,
// but WITHOUT ANY WARRANTY; without even the implied warranty of
// MERCHANTABILITY or FITNESS FOR A PARTICULAR PURPOSE. See the
// GNU Lesser General Public License for more details.
//
// You should have received a copy of the GNU Lesser General Public License
// along with the gossamer library. If not, see <http://www.gnu.org/licenses/>.

package wasmer

import (
	"bytes"
	"crypto/rand"
	"encoding/binary"
	"errors"
	"fmt"
	"math/big"
	"reflect"

	"github.com/ChainSafe/gossamer/dot/types"
	"github.com/ChainSafe/gossamer/lib/common"
	"github.com/ChainSafe/gossamer/lib/common/optional"
	rtype "github.com/ChainSafe/gossamer/lib/common/types"
	"github.com/ChainSafe/gossamer/lib/crypto"
	"github.com/ChainSafe/gossamer/lib/crypto/ed25519"
	"github.com/ChainSafe/gossamer/lib/crypto/secp256k1"
	"github.com/ChainSafe/gossamer/lib/crypto/sr25519"
	"github.com/ChainSafe/gossamer/lib/runtime"
	rtstorage "github.com/ChainSafe/gossamer/lib/runtime/storage"
	"github.com/ChainSafe/gossamer/lib/scale"
	"github.com/ChainSafe/gossamer/lib/transaction"
	"github.com/ChainSafe/gossamer/lib/trie"

	wasm "github.com/wasmerio/wasmer-go/wasmer"
)

func ext_logging_log_version_1(env interface{}, args []wasm.Value) ([]wasm.Value, error) {
	logger.Trace("[ext_logging_log_version_1] executing...")
	ctx := env.(*runtime.Context)

	level, ok := args[0].Unwrap().(int32)
	if !ok {
		logger.Crit("[ext_logging_log_version_1]", "error", "addr cannot be converted to int32")
	}

	targetData := args[1].I64()
	msgData := args[2].I64()

	target := string(asMemorySlice(ctx, targetData))
	msg := string(asMemorySlice(ctx, msgData))

	switch int(level) {
	case 0:
		logger.Crit("[ext_logging_log_version_1]", "target", target, "message", msg)
	case 1:
		logger.Warn("[ext_logging_log_version_1]", "target", target, "message", msg)
	case 2:
		logger.Info("[ext_logging_log_version_1]", "target", target, "message", msg)
	case 3:
		logger.Debug("[ext_logging_log_version_1]", "target", target, "message", msg)
	case 4:
		logger.Trace("[ext_logging_log_version_1]", "target", target, "message", msg)
	default:
		logger.Error("[ext_logging_log_version_1]", "level", int(level), "target", target, "message", msg)
	}

	return nil, nil
}

func ext_sandbox_instance_teardown_version_1(_ interface{}, _ []wasm.Value) ([]wasm.Value, error) {
	logger.Trace("[ext_sandbox_instance_teardown_version_1] executing...")
	logger.Warn("[ext_sandbox_instance_teardown_version_1] unimplemented")
	return nil, nil
}

func ext_sandbox_instantiate_version_1(_ interface{}, _ []wasm.Value) ([]wasm.Value, error) {
	logger.Trace("[ext_sandbox_instantiate_version_1] executing...")
	logger.Warn("[ext_sandbox_instantiate_version_1] unimplemented")
	return []wasm.Value{wasm.NewI32(0)}, nil
}

func ext_sandbox_invoke_version_1(_ interface{}, _ []wasm.Value) ([]wasm.Value, error) {
	logger.Trace("[ext_sandbox_invoke_version_1] executing...")
	logger.Warn("[ext_sandbox_invoke_version_1] unimplemented")
	return []wasm.Value{wasm.NewI32(0)}, nil
}

func ext_sandbox_memory_get_version_1(_ interface{}, _ []wasm.Value) ([]wasm.Value, error) {
	logger.Trace("[ext_sandbox_memory_get_version_1] executing...")
	logger.Warn("[ext_sandbox_memory_get_version_1] unimplemented")
	return []wasm.Value{wasm.NewI32(0)}, nil
}

func ext_sandbox_memory_new_version_1(_ interface{}, _ []wasm.Value) ([]wasm.Value, error) {
	logger.Trace("[ext_sandbox_memory_new_version_1] executing...")
	logger.Warn("[ext_sandbox_memory_new_version_1] unimplemented")
	return []wasm.Value{wasm.NewI32(0)}, nil
}

func ext_sandbox_memory_set_version_1(_ interface{}, _ []wasm.Value) ([]wasm.Value, error) {
	logger.Trace("[ext_sandbox_memory_set_version_1] executing...")
	logger.Warn("[ext_sandbox_memory_set_version_1] unimplemented")
	return []wasm.Value{wasm.NewI32(0)}, nil
}

func ext_sandbox_memory_teardown_version_1(_ interface{}, _ []wasm.Value) ([]wasm.Value, error) {
	logger.Trace("[ext_sandbox_memory_teardown_version_1] executing...")
	logger.Warn("[ext_sandbox_memory_teardown_version_1] unimplemented")
	return nil, nil
}

func ext_crypto_ed25519_generate_version_1(env interface{}, args []wasm.Value) ([]wasm.Value, error) {
	logger.Trace("[ext_crypto_ed25519_generate_version_1] executing...")

	ctx := env.(*runtime.Context)
	memory := ctx.Memory.Data()

	keyTypeID := args[0].I32()
	seedSpan := args[1].I64()

	id := memory[keyTypeID : keyTypeID+4]
	seedBytes := asMemorySlice(ctx, seedSpan)
	buf := &bytes.Buffer{}
	buf.Write(seedBytes)

	seed, err := optional.NewBytes(false, nil).Decode(buf)
	if err != nil {
		logger.Warn("[ext_crypto_ed25519_generate_version_1] cannot generate key", "error", err)
		return nil, err
	}

	var kp crypto.Keypair

	if seed.Exists() {
		kp, err = ed25519.NewKeypairFromMnenomic(string(seed.Value()), "")
	} else {
		kp, err = ed25519.GenerateKeypair()
	}

	if err != nil {
		logger.Warn("[ext_crypto_ed25519_generate_version_1] cannot generate key", "error", err)
		return nil, err
	}

	ks, err := ctx.Keystore.GetKeystore(id)
	if err != nil {
		logger.Warn("[ext_crypto_ed25519_generate_version_1]", "name", id, "error", err)
		return nil, err
	}

	ks.Insert(kp)

	ret, err := toWasmMemorySized(ctx, kp.Public().Encode(), 32)
	if err != nil {
		logger.Warn("[ext_crypto_ed25519_generate_version_1] failed to allocate memory", "error", err)
		return nil, err
	}

	logger.Debug("[ext_crypto_ed25519_generate_version_1] generated ed25519 keypair", "public", kp.Public().Hex())
	return []wasm.Value{wasm.NewI32(int32(ret))}, nil
}

func ext_crypto_ed25519_public_keys_version_1(env interface{}, args []wasm.Value) ([]wasm.Value, error) {
	logger.Debug("[ext_crypto_ed25519_public_keys_version_1] executing...")

	ctx := env.(*runtime.Context)
	memory := ctx.Memory.Data()

	keyTypeID := args[0].I32()
	id := memory[keyTypeID : keyTypeID+4]

	ks, err := ctx.Keystore.GetKeystore(id)
	if err != nil {
		logger.Warn("[ext_crypto_ed25519_public_keys_version_1]", "name", id, "error", err)
		ret, _ := toWasmMemory(ctx, []byte{0})
		return []wasm.Value{wasm.NewI64(ret)}, nil
	}

	if ks.Type() != crypto.Ed25519Type && ks.Type() != crypto.UnknownType {
		logger.Warn("[ext_crypto_ed25519_public_keys_version_1]", "name", id, "error", "keystore type is not ed25519", "type", ks.Type())
		ret, _ := toWasmMemory(ctx, []byte{0})
		return []wasm.Value{wasm.NewI64(ret)}, nil
	}

	keys := ks.PublicKeys()

	var encodedKeys []byte
	for _, key := range keys {
		encodedKeys = append(encodedKeys, key.Encode()...)
	}

	prefix, err := scale.Encode(big.NewInt(int64(len(keys))))
	if err != nil {
		logger.Error("[ext_crypto_ed25519_public_keys_version_1] failed to allocate memory", err)
		return nil, err
	}

	ret, err := toWasmMemory(ctx, append(prefix, encodedKeys...))
	if err != nil {
		logger.Error("[ext_crypto_ed25519_public_keys_version_1] failed to allocate memory", err)
		return nil, err
	}

	return []wasm.Value{wasm.NewI64(ret)}, nil
}

func ext_crypto_ed25519_sign_version_1(env interface{}, args []wasm.Value) ([]wasm.Value, error) {
	logger.Debug("[ext_crypto_ed25519_sign_version_1] executing...")

	ctx := env.(*runtime.Context)
	memory := ctx.Memory.Data()

	keyTypeID := args[0].I32()
	key := args[1].I32()
	msg := args[2].I64()

	id := memory[keyTypeID : keyTypeID+4]

	pubKeyData := memory[key : key+32]
	pubKey, err := ed25519.NewPublicKey(pubKeyData)
	if err != nil {
		logger.Error("[ext_crypto_ed25519_sign_version_1] failed to get public keys", "error", err)
		ret, _ := toWasmMemoryOptional(ctx, nil)
		return []wasm.Value{wasm.NewI64(ret)}, nil
	}

	ks, err := ctx.Keystore.GetKeystore(id)
	if err != nil {
		logger.Warn("[ext_crypto_ed25519_sign_version_1]", "name", id, "error", err)
		ret, _ := toWasmMemoryOptional(ctx, nil)
		return []wasm.Value{wasm.NewI64(ret)}, nil
	}

	signingKey := ks.GetKeypair(pubKey)
	if signingKey == nil {
		logger.Error("[ext_crypto_ed25519_sign_version_1] could not find public key in keystore", "error", pubKey)
		ret, _ := toWasmMemoryOptional(ctx, nil)
		return []wasm.Value{wasm.NewI64(ret)}, nil
	}

	sig, err := signingKey.Sign(asMemorySlice(ctx, msg))
	if err != nil {
		logger.Error("[ext_crypto_ed25519_sign_version_1] could not sign message")
		return nil, err
	}

	ret, err := toWasmMemoryFixedSizeOptional(ctx, sig)
	if err != nil {
		logger.Error("[ext_crypto_ed25519_sign_version_1] failed to allocate memory", err)
		return nil, err
	}

	return []wasm.Value{wasm.NewI64(ret)}, nil
}

func ext_crypto_ed25519_verify_version_1(env interface{}, args []wasm.Value) ([]wasm.Value, error) {
	logger.Debug("[ext_crypto_ed25519_verify_version_1] executing...")

	ctx := env.(*runtime.Context)
	memory := ctx.Memory.Data()
	sigVerifier := ctx.SigVerifier

	sig := args[0].I32()
	msg := args[1].I64()
	key := args[2].I32()

	signature := memory[sig : sig+64]
	message := asMemorySlice(ctx, msg)
	pubKeyData := memory[key : key+32]

	pubKey, err := ed25519.NewPublicKey(pubKeyData)
	if err != nil {
		logger.Error("[ext_crypto_ed25519_verify_version_1] failed to create public key")
		return nil, err
	}

	if sigVerifier.IsStarted() {
		signature := runtime.Signature{
			PubKey:    pubKey.Encode(),
			Sign:      signature,
			Msg:       message,
			KeyTypeID: crypto.Ed25519Type,
		}
		sigVerifier.Add(&signature)
		return []wasm.Value{wasm.NewI32(1)}, nil
	}

	if ok, err := pubKey.Verify(message, signature); err != nil || !ok {
		logger.Debug("[ext_crypto_ed25519_verify_version_1] failed to verify")
		return []wasm.Value{wasm.NewI32(0)}, nil
	}

	logger.Debug("[ext_crypto_ed25519_verify_version_1] verified ed25519 signature")
	return []wasm.Value{wasm.NewI32(1)}, nil
}

func ext_crypto_secp256k1_ecdsa_recover_version_1(env interface{}, args []wasm.Value) ([]wasm.Value, error) {
	logger.Trace("[ext_crypto_secp256k1_ecdsa_recover_version_1] executing...")
	ctx := env.(*runtime.Context)
	memory := ctx.Memory.Data()

	sig := args[0].I32()
	msg := args[1].I32()

	// msg must be the 32-byte hash of the message to be signed.
	// sig must be a 65-byte compact ECDSA signature containing the
	// recovery id as the last element
	message := memory[msg : msg+32]
	signature := memory[sig : sig+65]

	if signature[64] == 27 {
		signature[64] = 0
	}

	if signature[64] == 28 {
		signature[64] = 1
	}

	pub, err := secp256k1.RecoverPublicKey(message, signature)
	if err != nil {
		logger.Error("[ext_crypto_secp256k1_ecdsa_recover_version_1] failed to recover public key", "error", err)
		ret, _ := toWasmMemoryResult(ctx, nil)
		return []wasm.Value{wasm.NewI64(ret)}, nil
	}

	logger.Debug("[ext_crypto_secp256k1_ecdsa_recover_version_1]", "len", len(pub), "recovered public key", fmt.Sprintf("0x%x", pub))

	ret, err := toWasmMemoryResult(ctx, pub[1:])
	if err != nil {
		logger.Error("[ext_crypto_secp256k1_ecdsa_recover_version_1] failed to allocate memory", "error", err)
		return nil, err
	}

	return []wasm.Value{wasm.NewI64(ret)}, nil
}

func ext_crypto_secp256k1_ecdsa_recover_compressed_version_1(env interface{}, args []wasm.Value) ([]wasm.Value, error) {
	logger.Trace("[ext_crypto_secp256k1_ecdsa_recover_compressed_version_1] executing...")
	ctx := env.(*runtime.Context)
	memory := ctx.Memory.Data()

	sig := args[0].I32()
	msg := args[1].I32()

	// msg must be the 32-byte hash of the message to be signed.
	// sig must be a 65-byte compact ECDSA signature containing the
	// recovery id as the last element
	message := memory[msg : msg+32]
	signature := memory[sig : sig+65]

	if signature[64] == 27 {
		signature[64] = 0
	}

	if signature[64] == 28 {
		signature[64] = 1
	}

	cpub, err := secp256k1.RecoverPublicKeyCompressed(message, signature)
	if err != nil {
		logger.Error("[ext_crypto_secp256k1_ecdsa_recover_compressed_version_1] failed to recover public key", "error", err)
		ret, _ := toWasmMemoryResult(ctx, nil)
		return []wasm.Value{wasm.NewI64(ret)}, nil
	}

	logger.Debug("[ext_crypto_secp256k1_ecdsa_recover_compressed_version_1]", "len", len(cpub), "recovered public key", fmt.Sprintf("0x%x", cpub))

	ret, err := toWasmMemoryResult(ctx, cpub)
	if err != nil {
		logger.Error("[ext_crypto_secp256k1_ecdsa_recover_compressed_version_1] failed to allocate memory", "error", err)
		return nil, err
	}

	return []wasm.Value{wasm.NewI64(ret)}, nil
}

func ext_crypto_sr25519_generate_version_1(env interface{}, args []wasm.Value) ([]wasm.Value, error) {
	logger.Trace("[ext_crypto_sr25519_generate_version_1] executing...")

	ctx := env.(*runtime.Context)
	memory := ctx.Memory.Data()
	keyTypeID := args[0].I32()
	seedSpan := args[1].I64()

	id := memory[keyTypeID : keyTypeID+4]

	seedBytes := asMemorySlice(ctx, seedSpan)
	buf := &bytes.Buffer{}
	buf.Write(seedBytes)

	seed, err := optional.NewBytes(false, nil).Decode(buf)
	if err != nil {
		logger.Warn("[ext_crypto_sr25519_generate_version_1] cannot generate key", "error", err)
		return nil, err
	}

	var kp crypto.Keypair
	if seed.Exists() {
		kp, err = sr25519.NewKeypairFromMnenomic(string(seed.Value()), "")
	} else {
		kp, err = sr25519.GenerateKeypair()
	}

	if err != nil {
		logger.Trace("[ext_crypto_sr25519_generate_version_1] cannot generate key", "error", err)
		return nil, err
	}

	ks, err := ctx.Keystore.GetKeystore(id)
	if err != nil {
		logger.Warn("[ext_crypto_sr25519_generate_version_1]", "name", id, "error", err)
		return nil, err
	}

	ks.Insert(kp)
	ret, err := toWasmMemorySized(ctx, kp.Public().Encode(), 32)
	if err != nil {
		logger.Error("[ext_crypto_sr25519_generate_version_1] failed to allocate memory", "error", err)
		return nil, err
	}

	logger.Debug("[ext_crypto_sr25519_generate_version_1] generated sr25519 keypair", "public", kp.Public().Hex())
	return []wasm.Value{wasm.NewI32(int32(ret))}, nil
}

func ext_crypto_sr25519_public_keys_version_1(env interface{}, args []wasm.Value) ([]wasm.Value, error) {
	logger.Debug("[ext_crypto_sr25519_public_keys_version_1] executing...")

	ctx := env.(*runtime.Context)
	memory := ctx.Memory.Data()
	keyTypeID, ok := args[0].Unwrap().(int32)
	if !ok {
		panic("keyTypeID is not int32")
	}

	id := memory[keyTypeID : keyTypeID+4]

	ks, err := ctx.Keystore.GetKeystore(id)
	if err != nil {
		logger.Warn("[ext_crypto_sr25519_public_keys_version_1]", "name", id, "error", err)
		ret, _ := toWasmMemory(ctx, []byte{0})
		return []wasm.Value{wasm.NewI64(ret)}, nil
	}

	if ks.Type() != crypto.Sr25519Type && ks.Type() != crypto.UnknownType {
		logger.Warn("[ext_crypto_sr25519_public_keys_version_1]", "name", id, "error", "keystore type is not sr25519")
		ret, _ := toWasmMemory(ctx, []byte{0})
		return []wasm.Value{wasm.NewI64(ret)}, nil
	}

	keys := ks.PublicKeys()

	var encodedKeys []byte
	for _, key := range keys {
		encodedKeys = append(encodedKeys, key.Encode()...)
	}

	prefix, err := scale.Encode(big.NewInt(int64(len(keys))))
	if err != nil {
		logger.Error("[ext_crypto_sr25519_public_keys_version_1] failed to encode keys", err)
		ret, _ := toWasmMemory(ctx, []byte{0})
		return []wasm.Value{wasm.NewI64(ret)}, nil
	}

	ret, err := toWasmMemory(ctx, append(prefix, encodedKeys...))
	if err != nil {
		logger.Error("[ext_crypto_sr25519_public_keys_version_1] failed to allocate memory", err)
		return nil, err
	}

	return []wasm.Value{wasm.NewI64(ret)}, nil
}

func ext_crypto_sr25519_sign_version_1(env interface{}, args []wasm.Value) ([]wasm.Value, error) {
	logger.Debug("[ext_crypto_sr25519_sign_version_1] executing...")

	ctx := env.(*runtime.Context)
	memory := ctx.Memory.Data()
	keyTypeID := args[0].I32()
	key := args[1].I32()
	msg := args[2].I64()

	emptyRet, _ := toWasmMemoryOptional(ctx, nil)

	id := memory[keyTypeID : keyTypeID+4]

	ks, err := ctx.Keystore.GetKeystore(id)
	if err != nil {
		logger.Warn("[ext_crypto_sr25519_sign_version_1]", "name", id, "error", err)
		return []wasm.Value{wasm.NewI64(emptyRet)}, nil
	}

	var ret int64
	pubKey, err := sr25519.NewPublicKey(memory[key : key+32])
	if err != nil {
		logger.Error("[ext_crypto_sr25519_sign_version_1] failed to get public key", "error", err)
		return []wasm.Value{wasm.NewI64(emptyRet)}, nil
	}

	signingKey := ks.GetKeypair(pubKey)
	if signingKey == nil {
		logger.Error("[ext_crypto_sr25519_sign_version_1] could not find public key in keystore", "error", pubKey)
		return []wasm.Value{wasm.NewI64(emptyRet)}, nil
	}

	msgData := asMemorySlice(ctx, msg)
	sig, err := signingKey.Sign(msgData)
	if err != nil {
		logger.Error("[ext_crypto_sr25519_sign_version_1] could not sign message", "error", err)
		return []wasm.Value{wasm.NewI64(emptyRet)}, nil
	}

	ret, err = toWasmMemoryFixedSizeOptional(ctx, sig)
	if err != nil {
		return nil, err
	}

	return []wasm.Value{wasm.NewI64(ret)}, nil
}

func ext_crypto_sr25519_verify_version_1(env interface{}, args []wasm.Value) ([]wasm.Value, error) {
	logger.Debug("[ext_crypto_sr25519_verify_version_1] executing...")

	ctx := env.(*runtime.Context)
	memory := ctx.Memory.Data()
	sigVerifier := ctx.SigVerifier

	sig := args[0].I32()
	msg := args[1].I64()
	key := args[2].I32()

	message := asMemorySlice(ctx, msg)
	signature := memory[sig : sig+64]

	pub, err := sr25519.NewPublicKey(memory[key : key+32])
	if err != nil {
		logger.Error("[ext_crypto_sr25519_verify_version_1] invalid sr25519 public key")
		return nil, err
	}

	logger.Debug("[ext_crypto_sr25519_verify_version_1]", "pub", pub.Hex(),
		"message", fmt.Sprintf("0x%x", message),
		"signature", fmt.Sprintf("0x%x", signature),
	)

	if sigVerifier.IsStarted() {
		signature := runtime.Signature{
			PubKey:    pub.Encode(),
			Sign:      signature,
			Msg:       message,
			KeyTypeID: crypto.Sr25519Type,
		}
		sigVerifier.Add(&signature)
		return []wasm.Value{wasm.NewI32(1)}, nil
	}

	if ok, err := pub.VerifyDeprecated(message, signature); err != nil || !ok {
		logger.Debug("[ext_crypto_sr25519_verify_version_1] failed to validate signature", "error", err)
		// TODO: fix this, fails at block 3876
		return []wasm.Value{wasm.NewI32(1)}, nil
	}

	logger.Debug("[ext_crypto_sr25519_verify_version_1] verified sr25519 signature")
	return []wasm.Value{wasm.NewI32(1)}, nil
}

func ext_crypto_sr25519_verify_version_2(env interface{}, args []wasm.Value) ([]wasm.Value, error) {
	logger.Trace("[ext_crypto_sr25519_verify_version_2] executing...")

	ctx := env.(*runtime.Context)
	memory := ctx.Memory.Data()
	sigVerifier := ctx.SigVerifier

	sig := args[0].I32()
	msg := args[1].I64()
	key := args[2].I32()

	message := asMemorySlice(ctx, msg)
	signature := memory[sig : sig+64]

	pub, err := sr25519.NewPublicKey(memory[key : key+32])
	if err != nil {
		logger.Error("[ext_crypto_sr25519_verify_version_2] invalid sr25519 public key")
		return nil, err
	}

	logger.Debug("[ext_crypto_sr25519_verify_version_2]", "pub", pub.Hex(),
		"message", fmt.Sprintf("0x%x", message),
		"signature", fmt.Sprintf("0x%x", signature),
	)

	if sigVerifier.IsStarted() {
		signature := runtime.Signature{
			PubKey:    pub.Encode(),
			Sign:      signature,
			Msg:       message,
			KeyTypeID: crypto.Sr25519Type,
		}
		sigVerifier.Add(&signature)
		return []wasm.Value{wasm.NewI32(1)}, nil
	}

	if ok, err := pub.Verify(message, signature); err != nil || !ok {
		logger.Debug("[ext_crypto_sr25519_verify_version_2] failed to validate signature")
		return []wasm.Value{wasm.NewI32(0)}, nil
	}

	logger.Debug("[ext_crypto_sr25519_verify_version_2] validated signature")
	return []wasm.Value{wasm.NewI32(1)}, nil
}

func ext_crypto_start_batch_verify_version_1(env interface{}, _ []wasm.Value) ([]wasm.Value, error) {
	logger.Debug("[ext_crypto_start_batch_verify_version_1] executing...")
	// TODO: fix and re-enable signature verification
	// return beginBatchVerify(context)
	return nil, nil
}

func beginBatchVerify(env interface{}) ([]wasm.Value, error) { //nolint
	ctx := env.(*runtime.Context)
	sigVerifier := ctx.SigVerifier

	if sigVerifier.IsStarted() {
		logger.Error("[ext_crypto_start_batch_verify_version_1] previous batch verification is not finished")
		return nil, nil
	}

	sigVerifier.Start()
	return nil, nil
}

func ext_crypto_finish_batch_verify_version_1(env interface{}, _ []wasm.Value) ([]wasm.Value, error) {
	logger.Debug("[ext_crypto_finish_batch_verify_version_1] executing...")

	// TODO: fix and re-enable signature verification
	// return finishBatchVerify(context)
	return []wasm.Value{wasm.NewI32(1)}, nil
}

func finishBatchVerify(env interface{}) ([]wasm.Value, error) { //nolint
	ctx := env.(*runtime.Context)
	sigVerifier := ctx.SigVerifier

	if !sigVerifier.IsStarted() {
		logger.Error("[ext_crypto_finish_batch_verify_version_1] batch verification is not started", "error")
		return nil, errors.New("batch verification is not started")
	}

	if sigVerifier.Finish() {
		return []wasm.Value{wasm.NewI32(1)}, nil
	}

	logger.Error("[ext_crypto_finish_batch_verify_version_1] failed to batch verify; invalid signature")
	return []wasm.Value{wasm.NewI32(0)}, nil
}

func ext_trie_blake2_256_root_version_1(env interface{}, args []wasm.Value) ([]wasm.Value, error) {
	logger.Debug("[ext_trie_blake2_256_root_version_1] executing...")

	ctx := env.(*runtime.Context)
	memory := ctx.Memory.Data()
	dataSpan := args[0].I64()

	data := asMemorySlice(ctx, dataSpan)

	t := trie.NewEmptyTrie()
	// TODO: this is a fix for the length until slices of structs can be decoded
	// length passed in is the # of (key, value) tuples, but we are decoding as a slice of []byte
	data[0] = data[0] << 1

	// this function is expecting an array of (key, value) tuples
	kvs, err := scale.Decode(data, [][]byte{})
	if err != nil {
		logger.Error("[ext_trie_blake2_256_root_version_1]", "error", err)
		return nil, err
	}

	keyValues := kvs.([][]byte)
	if len(keyValues)%2 != 0 { // TODO: this can be removed when we have decoding of slices of structs
		logger.Warn("[ext_trie_blake2_256_root_version_1] odd number of input key-values, skipping last value")
		keyValues = keyValues[:len(keyValues)-1]
	}

	for i := 0; i < len(keyValues); i = i + 2 {
		t.Put(keyValues[i], keyValues[i+1])
	}

	// allocate memory for value and copy value to memory
	ptr, err := ctx.Allocator.Allocate(32)
	if err != nil {
		logger.Error("[ext_trie_blake2_256_root_version_1]", "error", err)
		return nil, err
	}

	hash, err := t.Hash()
	if err != nil {
		logger.Error("[ext_trie_blake2_256_root_version_1]", "error", err)
		return nil, err
	}

	logger.Debug("[ext_trie_blake2_256_root_version_1]", "root", hash)
	copy(memory[ptr:ptr+32], hash[:])
	return []wasm.Value{wasm.NewI32(int32(ptr))}, nil
}

func ext_trie_blake2_256_ordered_root_version_1(env interface{}, args []wasm.Value) ([]wasm.Value, error) {
	logger.Debug("[ext_trie_blake2_256_ordered_root_version_1] executing...")

	ctx := env.(*runtime.Context)
	memory := ctx.Memory.Data()
	dataSpan := args[0].I64()

	data := asMemorySlice(ctx, dataSpan)

	t := trie.NewEmptyTrie()
	v, err := scale.Decode(data, [][]byte{})
	if err != nil {
		logger.Error("[ext_trie_blake2_256_ordered_root_version_1]", "error", err)
		return nil, err
	}

	values := v.([][]byte)

	for i, val := range values {
		key, err := scale.Encode(big.NewInt(int64(i))) //nolint
		if err != nil {
			logger.Error("[ext_blake2_256_enumerated_trie_root]", "error", err)
			return nil, err
		}
		logger.Trace("[ext_trie_blake2_256_ordered_root_version_1]", "key", key, "value", val)

		t.Put(key, val)
	}

	// allocate memory for value and copy value to memory
	ptr, err := ctx.Allocator.Allocate(32)
	if err != nil {
		logger.Error("[ext_trie_blake2_256_ordered_root_version_1]", "error", err)
		return nil, err
	}

	hash, err := t.Hash()
	if err != nil {
		logger.Error("[ext_trie_blake2_256_ordered_root_version_1]", "error", err)
		return nil, err
	}

	logger.Debug("[ext_trie_blake2_256_ordered_root_version_1]", "root", hash)
	copy(memory[ptr:ptr+32], hash[:])
	return []wasm.Value{wasm.NewI32(int32(ptr))}, nil
}

func ext_misc_print_hex_version_1(env interface{}, args []wasm.Value) ([]wasm.Value, error) {
	logger.Trace("[ext_misc_print_hex_version_1] executing...")

	ctx := env.(*runtime.Context)
	dataSpan := args[0].I64()

	data := asMemorySlice(ctx, dataSpan)
	logger.Debug("[ext_misc_print_hex_version_1]", "hex", fmt.Sprintf("0x%x", data))
	return nil, nil
}

func ext_misc_print_num_version_1(_ interface{}, args []wasm.Value) ([]wasm.Value, error) {
	logger.Trace("[ext_misc_print_num_version_1] executing...")
	data := args[0].I64()
	logger.Debug("[ext_misc_print_num_version_1]", "num", fmt.Sprintf("%d", data))
	return nil, nil
}

//func ext_misc_print_utf8_version_1(context unsafe.Pointer, dataSpan C.int64_t) {
func ext_misc_print_utf8_version_1(env interface{}, args []wasm.Value) ([]wasm.Value, error) {
	logger.Trace("[ext_misc_print_utf8_version_1] executing...")
	ctx := env.(*runtime.Context)
	dataSpan := args[0].I64()

	data := asMemorySlice(ctx, dataSpan)
	logger.Debug("[ext_misc_print_utf8_version_1]", "utf8", string(data))
	return nil, nil
}

func ext_misc_runtime_version_version_1(env interface{}, args []wasm.Value) ([]wasm.Value, error) {
	logger.Trace("[ext_misc_runtime_version_version_1] executing...")

	ctx := env.(*runtime.Context)
	dataSpan := args[0].I64()
	data := asMemorySlice(ctx, dataSpan)

	cfg := &Config{
		Imports: ImportsNodeRuntime,
	}
	cfg.LogLvl = -1 // don't change log level
	cfg.Storage, _ = rtstorage.NewTrieState(nil)

	instance, err := NewInstance(data, cfg)
	if err != nil {
		logger.Error("[ext_misc_runtime_version_version_1] failed to create instance", "error", err)
		return nil, err
	}

	// instance version is set and cached in NewInstance
	version := instance.version
	logger.Debug("[ext_misc_runtime_version_version_1]", "version", version)

	if version == nil {
		logger.Error("[ext_misc_runtime_version_version_1] failed to get runtime version")
		return nil, err
	}

	encodedData, err := version.Encode()
	if err != nil {
		logger.Error("[ext_misc_runtime_version_version_1] failed to encode result", "error", err)
		return nil, err
	}

	out, err := toWasmMemoryOptional(ctx, encodedData)
	if err != nil {
		logger.Error("[ext_misc_runtime_version_version_1] failed to allocate", "error", err)
		return nil, err
	}

	return []wasm.Value{wasm.NewI64(out)}, nil
}

func ext_default_child_storage_read_version_1(env interface{}, args []wasm.Value) ([]wasm.Value, error) {
	logger.Debug("[ext_default_child_storage_read_version_1] executing...")

	ctx := env.(*runtime.Context)
	memory := ctx.Memory.Data()
	storage := ctx.Storage

	childStorageKey := args[0].I64()
	key := args[1].I64()
	valueOut := args[2].I64()
	offset := args[3].I32()

	value, err := storage.GetChildStorage(asMemorySlice(ctx, childStorageKey), asMemorySlice(ctx, key))
	if err != nil {
		logger.Error("[ext_default_child_storage_read_version_1] failed to get child storage", "error", err)
		return nil, err
	}

	valueBuf, valueLen := int64ToPointerAndSize(valueOut)
	copy(memory[valueBuf:valueBuf+valueLen], value[offset:])

	size := uint32(len(value[offset:]))
	sizeBuf := make([]byte, 4)
	binary.LittleEndian.PutUint32(sizeBuf, size)

	sizeSpan, err := toWasmMemoryOptional(ctx, sizeBuf)
	if err != nil {
		logger.Error("[ext_default_child_storage_read_version_1] failed to allocate", "error", err)
		return nil, err
	}

	return []wasm.Value{wasm.NewI64(sizeSpan)}, nil
}

func ext_default_child_storage_clear_version_1(env interface{}, args []wasm.Value) ([]wasm.Value, error) {
	logger.Debug("[ext_default_child_storage_clear_version_1] executing...")

	ctx := env.(*runtime.Context)
	storage := ctx.Storage
	childStorageKey := args[0].I64()
	keySpan := args[1].I64()

	keyToChild := asMemorySlice(ctx, childStorageKey)
	key := asMemorySlice(ctx, keySpan)

	err := storage.ClearChildStorage(keyToChild, key)
	if err != nil {
		logger.Error("[ext_default_child_storage_clear_version_1] failed to clear child storage", "error", err)
		return nil, err
	}

	return nil, nil
}

func ext_default_child_storage_clear_prefix_version_1(env interface{}, args []wasm.Value) ([]wasm.Value, error) {
	logger.Debug("[ext_default_child_storage_clear_prefix_version_1] executing...")

	ctx := env.(*runtime.Context)
	storage := ctx.Storage

	childStorageKey := args[0].I64()
	prefixSpan := args[1].I64()

	keyToChild := asMemorySlice(ctx, childStorageKey)
	prefix := asMemorySlice(ctx, prefixSpan)

	err := storage.ClearPrefixInChild(keyToChild, prefix)
	if err != nil {
		logger.Error("[ext_default_child_storage_clear_prefix_version_1] failed to clear prefix in child", "error", err)
		return nil, err
	}

	return nil, nil
}

func ext_default_child_storage_exists_version_1(env interface{}, args []wasm.Value) ([]wasm.Value, error) {
	logger.Debug("[ext_default_child_storage_exists_version_1] executing...")

	ctx := env.(*runtime.Context)
	storage := ctx.Storage

	childStorageKey := args[0].I64()
	key := args[1].I64()

	child, err := storage.GetChildStorage(asMemorySlice(ctx, childStorageKey), asMemorySlice(ctx, key))
	if err != nil {
		logger.Error("[ext_default_child_storage_exists_version_1] failed to get child from child storage", "error", err)
		return []wasm.Value{wasm.NewI32(0)}, nil
	}

	if child != nil {
		return []wasm.Value{wasm.NewI32(1)}, nil
	}

	return []wasm.Value{wasm.NewI32(0)}, nil
}

func ext_default_child_storage_get_version_1(env interface{}, args []wasm.Value) ([]wasm.Value, error) {
	logger.Debug("[ext_default_child_storage_get_version_1] executing...")

	ctx := env.(*runtime.Context)
	storage := ctx.Storage

	childStorageKey := args[0].I64()
	key := args[1].I64()

	child, err := storage.GetChildStorage(asMemorySlice(ctx, childStorageKey), asMemorySlice(ctx, key))
	if err != nil {
		logger.Error("[ext_default_child_storage_get_version_1] failed to get child from child storage", "error", err)
		return nil, err
	}

	value, err := toWasmMemoryOptional(ctx, child)
	if err != nil {
		logger.Error("[ext_default_child_storage_get_version_1] failed to allocate", "error", err)
		return nil, err
	}

	return []wasm.Value{wasm.NewI64(value)}, nil
}

func ext_default_child_storage_next_key_version_1(env interface{}, args []wasm.Value) ([]wasm.Value, error) {
	logger.Debug("[ext_default_child_storage_next_key_version_1] executing...")

	ctx := env.(*runtime.Context)
	storage := ctx.Storage

	childStorageKey, ok := args[0].Unwrap().(int64)
	if !ok {
		panic("childStorageKey is not int64")
	}
	key, ok := args[1].Unwrap().(int64)
	if !ok {
		panic("key is not int64")
	}

	child, err := storage.GetChildNextKey(asMemorySlice(ctx, childStorageKey), asMemorySlice(ctx, key))
	if err != nil {
		logger.Error("[ext_default_child_storage_next_key_version_1] failed to get child's next key", "error", err)
		return nil, err
	}

	value, err := toWasmMemoryOptional(ctx, child)
	if err != nil {
		logger.Error("[ext_default_child_storage_next_key_version_1] failed to allocate", "error", err)
		return nil, err
	}

	return []wasm.Value{wasm.NewI64(value)}, nil
}

func ext_default_child_storage_root_version_1(env interface{}, args []wasm.Value) ([]wasm.Value, error) {
	logger.Debug("[ext_default_child_storage_root_version_1] executing...")

	ctx := env.(*runtime.Context)
	storage := ctx.Storage

	childStorageKey := args[0].I64()

	child, err := storage.GetChild(asMemorySlice(ctx, childStorageKey))
	if err != nil {
		logger.Error("[ext_default_child_storage_root_version_1] failed to retrieve child", "error", err)
		return nil, err
	}

	childRoot, err := child.Hash()
	if err != nil {
		logger.Error("[ext_default_child_storage_root_version_1] failed to encode child root", "error", err)
		return nil, err
	}

	root, err := toWasmMemoryOptional(ctx, childRoot[:])
	if err != nil {
		logger.Error("[ext_default_child_storage_root_version_1] failed to allocate", "error", err)
		return nil, err
	}

	return []wasm.Value{wasm.NewI64(root)}, nil
}

func ext_default_child_storage_set_version_1(env interface{}, args []wasm.Value) ([]wasm.Value, error) {
	logger.Debug("[ext_default_child_storage_set_version_1] executing...")

	ctx := env.(*runtime.Context)
	storage := ctx.Storage

	childStorageKeySpan := args[0].I64()
	keySpan := args[1].I64()
	valueSpan := args[2].I64()

	childStorageKey := asMemorySlice(ctx, childStorageKeySpan)
	key := asMemorySlice(ctx, keySpan)
	value := asMemorySlice(ctx, valueSpan)

	cp := make([]byte, len(value))
	copy(cp, value)

	err := storage.SetChildStorage(childStorageKey, key, cp)
	if err != nil {
		logger.Error("[ext_default_child_storage_set_version_1] failed to set value in child storage", "error", err)
		return nil, err
	}

	return nil, nil
}

func ext_default_child_storage_storage_kill_version_1(env interface{}, args []wasm.Value) ([]wasm.Value, error) {
	logger.Debug("[ext_default_child_storage_storage_kill_version_1] executing...")

	ctx := env.(*runtime.Context)
	storage := ctx.Storage
	childStorageKeySpan := args[0].I64()

	childStorageKey := asMemorySlice(ctx, childStorageKeySpan)
	storage.DeleteChild(childStorageKey)
	return nil, nil
}

func ext_allocator_free_version_1(env interface{}, args []wasm.Value) ([]wasm.Value, error) {
	logger.Trace("[ext_allocator_free_version_1] executing...")

	ctx := env.(*runtime.Context)
	addr, ok := args[0].Unwrap().(int32)
	if !ok {
		logger.Crit("[ext_allocator_free_version_1]", "error", "addr cannot be converted to int32")
	}

	err := ctx.Allocator.Deallocate(uint32(addr))
	if err != nil {
		logger.Error("[ext_allocator_free_version_1] failed to free memory", "error", err)
	}

	return nil, nil
}

func ext_allocator_malloc_version_1(env interface{}, args []wasm.Value) ([]wasm.Value, error) {
	logger.Trace("[ext_allocator_malloc_version_1] executing...")
	size, ok := args[0].Unwrap().(int32)
	if !ok {
		logger.Crit("[ext_allocator_malloc_version_1]", "error", "addr cannot be converted to int32")
	}

	ctx := env.(*runtime.Context)

	res, err := ctx.Allocator.Allocate(uint32(size))
	if err != nil {
		logger.Crit("[ext_allocator_malloc_version_1] failed to allocate memory", "error", err)
		return nil, err
	}

	logger.Trace("[ext_allocator_malloc_version_1]", "size", size, "ptr", res)
	return []wasm.Value{wasm.NewI32(int32(res))}, nil
}

func ext_hashing_blake2_128_version_1(env interface{}, args []wasm.Value) ([]wasm.Value, error) {
	logger.Trace("[ext_hashing_blake2_128_version_1] executing...")

	ctx := env.(*runtime.Context)
	dataSpan := args[0].I64()
	ptr, size := int64ToPointerAndSize(dataSpan)
	logger.Info("[ext_hashing_blake2_128_version_1]", "ptr", ptr, "datalen", size)

	data := asMemorySlice(ctx, dataSpan)

	hash, err := common.Blake2b128(data)
	if err != nil {
		logger.Error("[ext_hashing_blake2_128_version_1]", "error", err)
		return nil, err
	}

	logger.Debug("[ext_hashing_blake2_128_version_1]", "data", fmt.Sprintf("0x%x", data), "hash", fmt.Sprintf("0x%x", hash))

	out, err := toWasmMemorySized(ctx, hash, 16)
	if err != nil {
		logger.Error("[ext_hashing_blake2_128_version_1] failed to allocate", "error", err)
		return nil, err
	}

	logger.Info("[ext_hashing_blake2_128_version_1]", "ret", out)
	return []wasm.Value{wasm.NewI32(int32(out))}, nil
}

func ext_hashing_blake2_256_version_1(env interface{}, args []wasm.Value) ([]wasm.Value, error) {
	logger.Trace("[ext_hashing_blake2_256_version_1] executing...")

	ctx := env.(*runtime.Context)
	dataSpan := args[0].I64()

	data := asMemorySlice(ctx, dataSpan)

	hash, err := common.Blake2bHash(data)
	if err != nil {
		logger.Error("[ext_hashing_blake2_256_version_1]", "error", err)
		return nil, err
	}

	logger.Debug("[ext_hashing_blake2_256_version_1]", "data", fmt.Sprintf("0x%x", data), "hash", hash)

	out, err := toWasmMemorySized(ctx, hash[:], 32)
	if err != nil {
		logger.Error("[ext_hashing_blake2_256_version_1] failed to allocate", "error", err)
		return nil, err
	}

	return []wasm.Value{wasm.NewI32(int32(out))}, nil
}

func ext_hashing_keccak_256_version_1(env interface{}, args []wasm.Value) ([]wasm.Value, error) {
	logger.Trace("[ext_hashing_keccak_256_version_1] executing...")

	ctx := env.(*runtime.Context)
	dataSpan := args[0].I64()
	data := asMemorySlice(ctx, dataSpan)

	hash, err := common.Keccak256(data)
	if err != nil {
		logger.Error("[ext_hashing_keccak_256_version_1]", "error", err)
		return nil, err
	}

	logger.Debug("[ext_hashing_keccak_256_version_1]", "data", fmt.Sprintf("0x%x", data), "hash", hash)

	out, err := toWasmMemorySized(ctx, hash[:], 32)
	if err != nil {
		logger.Error("[ext_hashing_keccak_256_version_1] failed to allocate", "error", err)
		return nil, err
	}

	return []wasm.Value{wasm.NewI32(int32(out))}, nil
}

func ext_hashing_sha2_256_version_1(env interface{}, args []wasm.Value) ([]wasm.Value, error) {
	logger.Trace("[ext_hashing_sha2_256_version_1] executing...")

	ctx := env.(*runtime.Context)
	dataSpan := args[0].I64()
	data := asMemorySlice(ctx, dataSpan)
	hash := common.Sha256(data)

	logger.Debug("[ext_hashing_sha2_256_version_1]", "data", data, "hash", hash)

	out, err := toWasmMemorySized(ctx, hash[:], 32)
	if err != nil {
		logger.Error("[ext_hashing_sha2_256_version_1] failed to allocate", "error", err)
		return nil, err
	}

	return []wasm.Value{wasm.NewI32(int32(out))}, nil
}

func ext_hashing_twox_256_version_1(env interface{}, args []wasm.Value) ([]wasm.Value, error) {
	logger.Trace("[ext_hashing_twox_256_version_1] executing...")

	ctx := env.(*runtime.Context)
	dataSpan := args[0].I64()
	data := asMemorySlice(ctx, dataSpan)

	hash, err := common.Twox256(data)
	if err != nil {
		logger.Error("[ext_hashing_twox_256_version_1]", "error", err)
		return nil, err
	}

	logger.Debug("[ext_hashing_twox_256_version_1]", "data", data, "hash", hash)

	out, err := toWasmMemorySized(ctx, hash[:], 32)
	if err != nil {
		logger.Error("[ext_hashing_twox_256_version_1] failed to allocate", "error", err)
		return nil, err
	}

	return []wasm.Value{wasm.NewI32(int32(out))}, nil
}

func ext_hashing_twox_128_version_1(env interface{}, args []wasm.Value) ([]wasm.Value, error) {
	logger.Trace("[ext_hashing_twox_128_version_1] executing...")

	ctx := env.(*runtime.Context)
	dataSpan := args[0].I64()
	data := asMemorySlice(ctx, dataSpan)

	hash, err := common.Twox128Hash(data)
	if err != nil {
		logger.Error("[ext_hashing_twox_128_version_1]", "error", err)
		return nil, err
	}

	logger.Debug("[ext_hashing_twox_128_version_1]", "data", string(data), "hash", fmt.Sprintf("0x%x", hash))

	out, err := toWasmMemorySized(ctx, hash, 16)
	if err != nil {
		logger.Error("[ext_hashing_twox_128_version_1] failed to allocate", "error", err)
		return nil, err
	}

	return []wasm.Value{wasm.NewI32(int32(out))}, nil
}

func ext_hashing_twox_64_version_1(env interface{}, args []wasm.Value) ([]wasm.Value, error) {
	logger.Trace("[ext_hashing_twox_64_version_1] executing...")

	ctx := env.(*runtime.Context)
	dataSpan := args[0].I64()
	data := asMemorySlice(ctx, dataSpan)

	hash, err := common.Twox64(data)
	if err != nil {
		logger.Error("[ext_hashing_twox_64_version_1]", "error", err)
		return nil, err
	}

	logger.Debug("[ext_hashing_twox_64_version_1]", "data", fmt.Sprintf("0x%x", data), "hash", fmt.Sprintf("0x%x", hash))

	out, err := toWasmMemorySized(ctx, hash, 8)
	if err != nil {
		logger.Error("[ext_hashing_twox_64_version_1] failed to allocate", "error", err)
		return nil, err
	}

	return []wasm.Value{wasm.NewI32(int32(out))}, nil
}

<<<<<<< HEAD
func ext_offchain_index_set_version_1(env interface{}, _ []wasm.Value) ([]wasm.Value, error) {
=======
//export ext_offchain_index_set_version_1
func ext_offchain_index_set_version_1(context unsafe.Pointer, keySpan, valueSpan C.int64_t) {
>>>>>>> ca99fbf1
	logger.Trace("[ext_offchain_index_set_version_1] executing...")
	logger.Warn("[ext_offchain_index_set_version_1] unimplemented")
	return nil, nil
}

func ext_offchain_is_validator_version_1(env interface{}, _ []wasm.Value) ([]wasm.Value, error) {
	logger.Debug("[ext_offchain_is_validator_version_1] executing...")
	ctx := env.(*runtime.Context)
	if ctx.Validator {
		return []wasm.Value{wasm.NewI32(1)}, nil
	}
	return []wasm.Value{wasm.NewI32(0)}, nil
}

func ext_offchain_local_storage_compare_and_set_version_1(env interface{}, args []wasm.Value) ([]wasm.Value, error) {
	logger.Debug("[ext_offchain_local_storage_compare_and_set_version_1] executing...")

	ctx := env.(*runtime.Context)
	kind := args[0].I32()
	key := args[1].I64()
	oldValue := args[2].I64()
	newValue := args[3].I64()

	storageKey := asMemorySlice(ctx, key)

	var storedValue []byte
	var err error

	switch runtime.NodeStorageType(kind) {
	case runtime.NodeStorageTypePersistent:
		storedValue, err = ctx.NodeStorage.PersistentStorage.Get(storageKey)
	case runtime.NodeStorageTypeLocal:
		storedValue, err = ctx.NodeStorage.LocalStorage.Get(storageKey)
	}

	if err != nil {
		logger.Error("[ext_offchain_local_storage_compare_and_set_version_1] failed to get value from storage", "error", err)
		return nil, err
	}

	oldVal := asMemorySlice(ctx, oldValue)
	newVal := asMemorySlice(ctx, newValue)
	if reflect.DeepEqual(storedValue, oldVal) {
		cp := make([]byte, len(newVal))
		copy(cp, newVal)
		err = ctx.NodeStorage.LocalStorage.Put(storageKey, cp)
		if err != nil {
			logger.Error("[ext_offchain_local_storage_compare_and_set_version_1] failed to set value in storage", "error", err)
			return []wasm.Value{wasm.NewI32(0)}, nil
		}
	}

	return []wasm.Value{wasm.NewI32(1)}, nil
}

func ext_offchain_local_storage_get_version_1(env interface{}, args []wasm.Value) ([]wasm.Value, error) {
	logger.Debug("[ext_offchain_local_storage_get_version_1] executing...")

	ctx := env.(*runtime.Context)
	kind := args[0].I32()
	key := args[1].I64()

	storageKey := asMemorySlice(ctx, key)

	var res []byte
	var err error

	switch runtime.NodeStorageType(kind) {
	case runtime.NodeStorageTypePersistent:
		res, err = ctx.NodeStorage.PersistentStorage.Get(storageKey)
	case runtime.NodeStorageTypeLocal:
		res, err = ctx.NodeStorage.LocalStorage.Get(storageKey)
	}

	if err != nil {
		logger.Error("[ext_offchain_local_storage_get_version_1] failed to get value from storage", "error", err)
		return nil, err
	}
	// allocate memory for value and copy value to memory
	ptr, err := toWasmMemoryOptional(ctx, res)
	if err != nil {
		logger.Error("[ext_offchain_local_storage_get_version_1] failed to allocate memory", "error", err)
		return []wasm.Value{wasm.NewI64(0)}, nil
	}
	return []wasm.Value{wasm.NewI64(ptr)}, nil
}

func ext_offchain_local_storage_set_version_1(env interface{}, args []wasm.Value) ([]wasm.Value, error) {
	logger.Debug("[ext_offchain_local_storage_set_version_1] executing...")

	ctx := env.(*runtime.Context)
	kind := args[0].I32()
	key := args[1].I64()
	value := args[2].I64()

	storageKey := asMemorySlice(ctx, key)
	newValue := asMemorySlice(ctx, value)
	cp := make([]byte, len(newValue))
	copy(cp, newValue)

	var err error
	switch runtime.NodeStorageType(kind) {
	case runtime.NodeStorageTypePersistent:
		err = ctx.NodeStorage.PersistentStorage.Put(storageKey, cp)
	case runtime.NodeStorageTypeLocal:
		err = ctx.NodeStorage.LocalStorage.Put(storageKey, cp)
	}

	if err != nil {
		logger.Error("[ext_offchain_local_storage_set_version_1] failed to set value in storage", "error", err)
		return nil, err
	}

	return nil, nil
}

func ext_offchain_network_state_version_1(env interface{}, _ []wasm.Value) ([]wasm.Value, error) {
	logger.Debug("[ext_offchain_network_state_version_1] executing...")
	ctx := env.(*runtime.Context)

	if ctx.Network == nil {
		return []wasm.Value{wasm.NewI64(0)}, nil
	}

	nsEnc, err := scale.Encode(ctx.Network.NetworkState())
	if err != nil {
		logger.Error("[ext_offchain_network_state_version_1] failed at encoding network state", "error", err)
		return nil, err
	}

	// copy network state length to memory writtenOut location
	nsEncLen := uint32(len(nsEnc))
	buf := make([]byte, 4)
	binary.LittleEndian.PutUint32(buf, nsEncLen)

	// allocate memory for value and copy value to memory
	ptr, err := toWasmMemorySized(ctx, nsEnc, nsEncLen)
	if err != nil {
		logger.Error("[ext_offchain_network_state_version_1] failed to allocate memory", "error", err)
		return []wasm.Value{wasm.NewI64(0)}, nil
	}

	return []wasm.Value{wasm.NewI64(ptr)}, nil
}

func ext_offchain_random_seed_version_1(env interface{}, _ []wasm.Value) ([]wasm.Value, error) {
	logger.Debug("[ext_offchain_random_seed_version_1] executing...")
	ctx := env.(*runtime.Context)

	seed := make([]byte, 32)
	_, err := rand.Read(seed)
	if err != nil {
		logger.Error("[ext_offchain_random_seed_version_1] failed to generate random seed", "error", err)
		return nil, err
	}

	ptr, err := toWasmMemorySized(ctx, seed, 32)
	if err != nil {
		logger.Error("[ext_offchain_random_seed_version_1] failed to allocate memory", "error", err)
		return nil, err
	}

	return []wasm.Value{wasm.NewI32(ptr)}, nil
}

func ext_offchain_submit_transaction_version_1(env interface{}, args []wasm.Value) ([]wasm.Value, error) {
	logger.Debug("[ext_offchain_submit_transaction_version_1] executing...")

	ctx := env.(*runtime.Context)
	data := args[0].I64()
	extBytes := asMemorySlice(ctx, data)

	var decExt interface{}
	decExt, err := scale.Decode(extBytes, decExt)
	if err != nil {
		logger.Error("[ext_offchain_submit_transaction_version_1] failed to decode extrinsic data", "error", err)
		return nil, err
	}

	extrinsic := types.Extrinsic(decExt.([]byte))

	// validate the transaction
	txv := transaction.NewValidity(0, [][]byte{{}}, [][]byte{{}}, 0, false)
	vtx := transaction.NewValidTransaction(extrinsic, txv)

	ctx.Transaction.AddToPool(vtx)

	ptr, err := toWasmMemoryOptional(ctx, nil)
	if err != nil {
		logger.Error("[ext_offchain_submit_transaction_version_1] failed to allocate memory", "error", err)
		return nil, err
	}

	return []wasm.Value{wasm.NewI64(ptr)}, nil
}

func storageAppend(storage runtime.Storage, key, valueToAppend []byte) error {
	nextLength := big.NewInt(1)
	var valueRes []byte

	// this function assumes the item in storage is a SCALE encoded array of items
	// the valueToAppend is a new item, so it appends the item and increases the length prefix by 1
	valueCurr := storage.Get(key)
	if len(valueCurr) == 0 {
		valueRes = valueToAppend
	} else {
		// remove length prefix from existing value
		r := &bytes.Buffer{}
		_, _ = r.Write(valueCurr)
		dec := &scale.Decoder{Reader: r}
		currLength, err := dec.DecodeBigInt() //nolint
		if err != nil {
			logger.Trace("[ext_storage_append_version_1] item in storage is not SCALE encoded, overwriting", "key", key)
			storage.Set(key, append([]byte{4}, valueToAppend...))
			return nil
		}

		// append new item
		valueRes = append(r.Bytes(), valueToAppend...)

		// increase length by 1
		nextLength = big.NewInt(0).Add(currLength, big.NewInt(1))
	}

	lengthEnc, err := scale.Encode(nextLength)
	if err != nil {
		logger.Trace("[ext_storage_append_version_1] failed to encode new length", "error", err)
		return err
	}

	// append new length prefix to start of items array
	finalVal := append(lengthEnc, valueRes...)
	logger.Debug("[ext_storage_append_version_1]", "resulting value", fmt.Sprintf("0x%x", finalVal))
	storage.Set(key, finalVal)
	return nil
}

func ext_storage_append_version_1(env interface{}, args []wasm.Value) ([]wasm.Value, error) {
	logger.Trace("[ext_storage_append_version_1] executing...")

	ctx := env.(*runtime.Context)
	keySpan := args[0].I64()
	valueSpan := args[1].I64()
	storage := ctx.Storage

	key := asMemorySlice(ctx, keySpan)
	valueAppend := asMemorySlice(ctx, valueSpan)
	logger.Debug("[ext_storage_append_version_1]", "key", fmt.Sprintf("0x%x", key), "value to append", fmt.Sprintf("0x%x", valueAppend))

	cp := make([]byte, len(valueAppend))
	copy(cp, valueAppend)

	err := storageAppend(storage, key, cp)
	if err != nil {
		logger.Error("[ext_storage_append_version_1]", "error", err)
		return nil, err
	}

	return nil, nil
}

func ext_storage_changes_root_version_1(env interface{}, _ []wasm.Value) ([]wasm.Value, error) {
	logger.Trace("[ext_storage_changes_root_version_1] executing...")
	logger.Debug("[ext_storage_changes_root_version_1] returning None")

	ctx := env.(*runtime.Context)

	rootSpan, err := toWasmMemoryOptional(ctx, nil)
	if err != nil {
		logger.Error("[ext_storage_changes_root_version_1] failed to allocate", "error", err)
		return nil, err
	}

	return []wasm.Value{wasm.NewI64(rootSpan)}, nil
}

func ext_storage_clear_version_1(env interface{}, args []wasm.Value) ([]wasm.Value, error) {
	logger.Trace("[ext_storage_clear_version_1] executing...")

	ctx := env.(*runtime.Context)
	storage := ctx.Storage
	keySpan := args[0].I64()

	key := asMemorySlice(ctx, keySpan)

	logger.Debug("[ext_storage_clear_version_1]", "key", fmt.Sprintf("0x%x", key))
	storage.Delete(key)
	return nil, nil
}

func ext_storage_clear_prefix_version_1(env interface{}, args []wasm.Value) ([]wasm.Value, error) {
	logger.Trace("[ext_storage_clear_prefix_version_1] executing...")

	ctx := env.(*runtime.Context)
	prefixSpan := args[0].I64()

	storage := ctx.Storage

	prefix := asMemorySlice(ctx, prefixSpan)
	logger.Debug("[ext_storage_clear_prefix_version_1]", "prefix", fmt.Sprintf("0x%x", prefix))

	err := storage.ClearPrefix(prefix)
	if err != nil {
		logger.Error("[ext_storage_clear_prefix_version_1]", "error", err)
		return nil, err
	}

	return nil, nil
}

func ext_storage_exists_version_1(env interface{}, args []wasm.Value) ([]wasm.Value, error) {
	logger.Trace("[ext_storage_exists_version_1] executing...")

	ctx := env.(*runtime.Context)
	storage := ctx.Storage
	keySpan := args[0].I64()

	key := asMemorySlice(ctx, keySpan)
	logger.Debug("[ext_storage_exists_version_1]", "key", fmt.Sprintf("0x%x", key))

	val := storage.Get(key)
	if len(val) > 0 {
		return []wasm.Value{wasm.NewI32(1)}, nil
	}

	return []wasm.Value{wasm.NewI32(0)}, nil
}

func ext_storage_get_version_1(env interface{}, args []wasm.Value) ([]wasm.Value, error) {
	logger.Trace("[ext_storage_get_version_1] executing...")

	ctx := env.(*runtime.Context)
	storage := ctx.Storage
	keySpan := args[0].I64()

	key := asMemorySlice(ctx, keySpan)
	logger.Debug("[ext_storage_get_version_1]", "key", fmt.Sprintf("0x%x", key))

	value := storage.Get(key)
	logger.Debug("[ext_storage_get_version_1]", "value", fmt.Sprintf("0x%x", value))

	valueSpan, err := toWasmMemoryOptional(ctx, value)
	if err != nil {
		logger.Error("[ext_storage_get_version_1] failed to allocate", "error", err)
		return nil, err
	}

	logger.Debug("[ext_storage_get_version_1] returning...")
	return []wasm.Value{wasm.NewI64(valueSpan)}, nil
}

func ext_storage_next_key_version_1(env interface{}, args []wasm.Value) ([]wasm.Value, error) {
	logger.Trace("[ext_storage_next_key_version_1] executing...")

	ctx := env.(*runtime.Context)
	storage := ctx.Storage
	keySpan := args[0].I64()

	key := asMemorySlice(ctx, keySpan)

	next := storage.NextKey(key)
	logger.Debug("[ext_storage_next_key_version_1]", "key", fmt.Sprintf("0x%x", key), "next", fmt.Sprintf("0x%x", next))

	nextSpan, err := toWasmMemoryOptional(ctx, next)
	if err != nil {
		logger.Error("[ext_storage_next_key_version_1] failed to allocate", "error", err)
		return nil, err
	}

	return []wasm.Value{wasm.NewI64(nextSpan)}, nil
}

func ext_storage_read_version_1(env interface{}, args []wasm.Value) ([]wasm.Value, error) {
	logger.Trace("[ext_storage_read_version_1] executing...")

	ctx := env.(*runtime.Context)
	storage := ctx.Storage
	memory := ctx.Memory.Data()

	keySpan := args[0].I64()
	valueOut := args[1].I64()
	offset, ok := args[2].Unwrap().(int32)
	if !ok {
		logger.Crit("[ext_storage_read_version_1]", "error", "addr cannot be converted to int32")
	}

	key := asMemorySlice(ctx, keySpan)
	value := storage.Get(key)
	logger.Debug("[ext_storage_read_version_1]", "key", fmt.Sprintf("0x%x", key), "value", fmt.Sprintf("0x%x", value))

	if value == nil {
		ret, _ := toWasmMemoryOptional(ctx, nil)
		return []wasm.Value{wasm.NewI64(ret)}, nil
	}

	var size uint32

	if int(offset) > len(value) {
		size = uint32(0)
	} else {
		size = uint32(len(value[offset:]))
		valueBuf, valueLen := int64ToPointerAndSize(valueOut)
		copy(memory[valueBuf:valueBuf+valueLen], value[offset:])
	}

	sizeSpan, err := toWasmMemoryOptionalUint32(ctx, &size)
	if err != nil {
		logger.Error("[ext_storage_read_version_1] failed to allocate", "error", err)
		return nil, err
	}

	return []wasm.Value{wasm.NewI64(sizeSpan)}, nil
}

func ext_storage_root_version_1(env interface{}, _ []wasm.Value) ([]wasm.Value, error) {
	logger.Trace("[ext_storage_root_version_1] executing...")

	ctx := env.(*runtime.Context)
	storage := ctx.Storage

	root, err := storage.Root()
	if err != nil {
		logger.Error("[ext_storage_root_version_1] failed to get storage root", "error", err)
		return nil, err
	}

	logger.Debug("[ext_storage_root_version_1]", "root", root)

	rootSpan, err := toWasmMemory(ctx, root[:])
	if err != nil {
		logger.Error("[ext_storage_root_version_1] failed to allocate", "error", err)
		return nil, err
	}

	return []wasm.Value{wasm.NewI64(rootSpan)}, nil
}

func ext_storage_set_version_1(env interface{}, args []wasm.Value) ([]wasm.Value, error) {
	logger.Trace("[ext_storage_set_version_1] executing...")

	ctx := env.(*runtime.Context)
	storage := ctx.Storage
	keySpan := args[0].I64()
	valueSpan := args[1].I64()

	key := asMemorySlice(ctx, keySpan)
	value := asMemorySlice(ctx, valueSpan)

	cp := make([]byte, len(value))
	copy(cp, value)

	logger.Debug("[ext_storage_set_version_1]", "key", fmt.Sprintf("0x%x", key), "val", fmt.Sprintf("0x%x", value))
	storage.Set(key, cp)
	return nil, nil
}

func ext_storage_start_transaction_version_1(env interface{}, _ []wasm.Value) ([]wasm.Value, error) {
	logger.Debug("[ext_storage_start_transaction_version_1] executing...")
	ctx := env.(*runtime.Context)
	ctx.Storage.BeginStorageTransaction()
	return nil, nil
}

func ext_storage_rollback_transaction_version_1(env interface{}, _ []wasm.Value) ([]wasm.Value, error) {
	logger.Debug("[ext_storage_rollback_transaction_version_1] executing...")
	ctx := env.(*runtime.Context)
	ctx.Storage.RollbackStorageTransaction()
	return nil, nil
}

func ext_storage_commit_transaction_version_1(env interface{}, _ []wasm.Value) ([]wasm.Value, error) {
	logger.Debug("[ext_storage_commit_transaction_version_1] executing...")
	ctx := env.(*runtime.Context)
	ctx.Storage.CommitStorageTransaction()
	return nil, nil
}

// Convert 64bit wasm span descriptor to Go memory slice
func asMemorySlice(ctx *runtime.Context, span int64) []byte {
	memory := ctx.Memory.Data()
	ptr, size := int64ToPointerAndSize(span)
	return memory[ptr : ptr+size]
}

// Copy a byte slice to wasm memory and return the resulting 64bit span descriptor
func toWasmMemory(ctx *runtime.Context, data []byte) (int64, error) {
	allocator := ctx.Allocator
	size := uint32(len(data))

	out, err := allocator.Allocate(size)
	if err != nil {
		return 0, err
	}

	memory := ctx.Memory.Data()

	if uint32(len(memory)) < out+size {
		panic(fmt.Sprintf("length of memory is less than expected, want %d have %d", out+size, len(memory)))
	}

	copy(memory[out:out+size], data)
	return pointerAndSizeToInt64(int32(out), int32(size)), nil
}

// Copy a byte slice of a fixed size to wasm memory and return resulting pointer
func toWasmMemorySized(ctx *runtime.Context, data []byte, size uint32) (uint32, error) {
	if int(size) != len(data) {
		return 0, errors.New("internal byte array size missmatch")
	}

	allocator := ctx.Allocator

	out, err := allocator.Allocate(size)
	if err != nil {
		return 0, err
	}

<<<<<<< HEAD
	memory := ctx.Memory.Data()
	copy(memory[out:out+size], data[:])
=======
	memory := context.Memory().Data()
	copy(memory[out:out+size], data)
>>>>>>> ca99fbf1

	return out, nil
}

// Wraps slice in optional.Bytes and copies result to wasm memory. Returns resulting 64bit span descriptor
func toWasmMemoryOptional(ctx *runtime.Context, data []byte) (int64, error) {
	var opt *optional.Bytes
	if data == nil {
		opt = optional.NewBytes(false, nil)
	} else {
		opt = optional.NewBytes(true, data)
	}

	enc, err := opt.Encode()
	if err != nil {
		return 0, err
	}

	return toWasmMemory(ctx, enc)
}

// Wraps slice in Result type and copies result to wasm memory. Returns resulting 64bit span descriptor
func toWasmMemoryResult(ctx *runtime.Context, data []byte) (int64, error) {
	var res *rtype.Result
	if len(data) == 0 {
		res = rtype.NewResult(byte(1), nil)
	} else {
		res = rtype.NewResult(byte(0), data)
	}

	enc, err := res.Encode()
	if err != nil {
		return 0, err
	}

	return toWasmMemory(ctx, enc)
}

// Wraps slice in optional and copies result to wasm memory. Returns resulting 64bit span descriptor
func toWasmMemoryOptionalUint32(ctx *runtime.Context, data *uint32) (int64, error) {
	var opt *optional.Uint32
	if data == nil {
		opt = optional.NewUint32(false, 0)
	} else {
		opt = optional.NewUint32(true, *data)
	}

	enc := opt.Encode()
	return toWasmMemory(ctx, enc)
}

// Wraps slice in optional.FixedSizeBytes and copies result to wasm memory. Returns resulting 64bit span descriptor
func toWasmMemoryFixedSizeOptional(context *runtime.Context, data []byte) (int64, error) {
	var opt *optional.FixedSizeBytes
	if data == nil {
		opt = optional.NewFixedSizeBytes(false, nil)
	} else {
		opt = optional.NewFixedSizeBytes(true, data)
	}

	enc, err := opt.Encode()
	if err != nil {
		return 0, err
	}

	return toWasmMemory(context, enc)
}<|MERGE_RESOLUTION|>--- conflicted
+++ resolved
@@ -1252,12 +1252,7 @@
 	return []wasm.Value{wasm.NewI32(int32(out))}, nil
 }
 
-<<<<<<< HEAD
 func ext_offchain_index_set_version_1(env interface{}, _ []wasm.Value) ([]wasm.Value, error) {
-=======
-//export ext_offchain_index_set_version_1
-func ext_offchain_index_set_version_1(context unsafe.Pointer, keySpan, valueSpan C.int64_t) {
->>>>>>> ca99fbf1
 	logger.Trace("[ext_offchain_index_set_version_1] executing...")
 	logger.Warn("[ext_offchain_index_set_version_1] unimplemented")
 	return nil, nil
@@ -1775,14 +1770,8 @@
 		return 0, err
 	}
 
-<<<<<<< HEAD
 	memory := ctx.Memory.Data()
-	copy(memory[out:out+size], data[:])
-=======
-	memory := context.Memory().Data()
 	copy(memory[out:out+size], data)
->>>>>>> ca99fbf1
-
 	return out, nil
 }
 
