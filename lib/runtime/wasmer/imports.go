--- conflicted
+++ resolved
@@ -39,11 +39,7 @@
 	"github.com/ChainSafe/gossamer/lib/transaction"
 	"github.com/ChainSafe/gossamer/lib/trie"
 
-<<<<<<< HEAD
 	wasm "github.com/wasmerio/wasmer-go/wasmer"
-=======
-	wasm "github.com/wasmerio/go-ext-wasm/wasmer"
->>>>>>> 8dbdb13e
 )
 
 func ext_logging_log_version_1(env interface{}, args []wasm.Value) ([]wasm.Value, error) {
@@ -295,12 +291,8 @@
 
 	if ok, err := pubKey.Verify(message, signature); err != nil || !ok {
 		logger.Error("[ext_crypto_ed25519_verify_version_1] failed to verify")
-<<<<<<< HEAD
-		return []wasm.Value{wasm.NewI32(0)}, nil
-=======
 		// TODO: fix this
-		return 1
->>>>>>> 8dbdb13e
+		return []wasm.Value{wasm.NewI32(1)}, nil
 	}
 
 	logger.Debug("[ext_crypto_ed25519_verify_version_1] verified ed25519 signature")
@@ -348,18 +340,14 @@
 	return []wasm.Value{wasm.NewI64(ret)}, nil
 }
 
-<<<<<<< HEAD
 //func ext_crypto_secp256k1_ecdsa_recover_compressed_version_1(context unsafe.Pointer, a, z C.int32_t) C.int64_t {
 func ext_crypto_secp256k1_ecdsa_recover_compressed_version_1(env interface{}, args []wasm.Value) ([]wasm.Value, error) {
 	logger.Trace("[ext_crypto_secp256k1_ecdsa_recover_compressed_version_1] executing...")
-	logger.Warn("[ext_crypto_secp256k1_ecdsa_recover_compressed_version_1] unimplemented")
-	return []wasm.Value{wasm.NewI64(0)}, nil
-=======
-//export ext_crypto_secp256k1_ecdsa_recover_compressed_version_1
-func ext_crypto_secp256k1_ecdsa_recover_compressed_version_1(context unsafe.Pointer, sig, msg C.int32_t) C.int64_t {
-	logger.Trace("[ext_crypto_secp256k1_ecdsa_recover_compressed_version_1] executing...")
-	instanceContext := wasm.IntoInstanceContext(context)
-	memory := instanceContext.Memory().Data()
+	ctx := env.(*runtime.Context)
+	memory := ctx.Memory.Data()
+
+	sig := args[0].I32()
+	msg := args[1].I32()
 
 	// msg must be the 32-byte hash of the message to be signed.
 	// sig must be a 65-byte compact ECDSA signature containing the
@@ -378,20 +366,19 @@
 	cpub, err := secp256k1.RecoverPublicKeyCompressed(message, signature)
 	if err != nil {
 		logger.Error("[ext_crypto_secp256k1_ecdsa_recover_compressed_version_1] failed to recover public key", "error", err)
-		ret, _ := toWasmMemoryResult(instanceContext, nil)
-		return C.int64_t(ret)
+		ret, _ := toWasmMemoryResult(ctx, nil)
+		return []wasm.Value{wasm.NewI64(ret)}, nil
 	}
 
 	logger.Debug("[ext_crypto_secp256k1_ecdsa_recover_compressed_version_1]", "len", len(cpub), "recovered public key", fmt.Sprintf("0x%x", cpub))
 
-	ret, err := toWasmMemoryResult(instanceContext, cpub)
+	ret, err := toWasmMemoryResult(ctx, cpub)
 	if err != nil {
 		logger.Error("[ext_crypto_secp256k1_ecdsa_recover_compressed_version_1] failed to allocate memory", "error", err)
-		return 0
-	}
-
-	return C.int64_t(ret)
->>>>>>> 8dbdb13e
+		return nil, err
+	}
+
+	return []wasm.Value{wasm.NewI64(ret)}, nil
 }
 
 //func ext_crypto_sr25519_generate_version_1(context unsafe.Pointer, keyTypeID C.int32_t, seedSpan C.int64_t) C.int32_t {
@@ -602,13 +589,8 @@
 
 	pub, err := sr25519.NewPublicKey(memory[key : key+32])
 	if err != nil {
-<<<<<<< HEAD
-		logger.Error("[ext_crypto_sr25519_verify_version_2] failed to verify sr25519 signature")
-		return nil, err
-=======
 		logger.Error("[ext_crypto_sr25519_verify_version_2] invalid sr25519 public key")
-		return 0
->>>>>>> 8dbdb13e
+		return nil, err
 	}
 
 	logger.Debug("[ext_crypto_sr25519_verify_version_2]", "pub", pub.Hex(),
@@ -628,15 +610,9 @@
 	}
 
 	if ok, err := pub.Verify(message, signature); err != nil || !ok {
-<<<<<<< HEAD
 		logger.Debug("[ext_crypto_sr25519_verify_version_2] failed to validate signature")
 		// TODO: fix this
 		return []wasm.Value{wasm.NewI32(1)}, nil
-=======
-		logger.Error("[ext_crypto_sr25519_verify_version_2] failed to validate signature")
-		// TODO: fix this
-		return 1
->>>>>>> 8dbdb13e
 	}
 
 	logger.Debug("[ext_crypto_sr25519_verify_version_2] validated signature")
@@ -646,19 +622,14 @@
 //func ext_crypto_start_batch_verify_version_1(context unsafe.Pointer) {
 func ext_crypto_start_batch_verify_version_1(env interface{}, _ []wasm.Value) ([]wasm.Value, error) {
 	logger.Debug("[ext_crypto_start_batch_verify_version_1] executing...")
-
-<<<<<<< HEAD
+	// TODO: fix and re-enable signature verification
+	// return beginBatchVerify(context)
+	return nil, nil
+}
+
+func beginBatchVerify(env interface{}) ([]wasm.Value, error) { //nolint
 	ctx := env.(*runtime.Context)
 	sigVerifier := ctx.SigVerifier
-=======
-	// TODO: fix and re-enable signature verification
-	// beginBatchVerify(context)
-}
-
-func beginBatchVerify(context unsafe.Pointer) { //nolint
-	instanceContext := wasm.IntoInstanceContext(context)
-	sigVerifier := instanceContext.Data().(*runtime.Context).SigVerifier
->>>>>>> 8dbdb13e
 
 	if sigVerifier.IsStarted() {
 		logger.Error("[ext_crypto_start_batch_verify_version_1] previous batch verification is not finished")
@@ -673,19 +644,14 @@
 func ext_crypto_finish_batch_verify_version_1(env interface{}, _ []wasm.Value) ([]wasm.Value, error) {
 	logger.Debug("[ext_crypto_finish_batch_verify_version_1] executing...")
 
-<<<<<<< HEAD
-	ctx := env.(*runtime.Context)
-	sigVerifier := ctx.SigVerifier
-=======
 	// TODO: fix and re-enable signature verification
 	// return finishBatchVerify(context)
-	return 1
-}
-
-func finishBatchVerify(context unsafe.Pointer) C.int32_t { //nolint
-	instanceContext := wasm.IntoInstanceContext(context)
-	sigVerifier := instanceContext.Data().(*runtime.Context).SigVerifier
->>>>>>> 8dbdb13e
+	return []wasm.Value{wasm.NewI32(1)}, nil
+}
+
+func finishBatchVerify(env interface{}) ([]wasm.Value, error) { //nolint
+	ctx := env.(*runtime.Context)
+	sigVerifier := ctx.SigVerifier
 
 	if !sigVerifier.IsStarted() {
 		logger.Error("[ext_crypto_finish_batch_verify_version_1] batch verification is not started", "error")
@@ -695,12 +661,9 @@
 	if sigVerifier.Finish() {
 		return []wasm.Value{wasm.NewI32(1)}, nil
 	}
-<<<<<<< HEAD
+
+	logger.Error("[ext_crypto_finish_batch_verify_version_1] failed to batch verify; invalid signature")
 	return []wasm.Value{wasm.NewI32(0)}, nil
-=======
-	logger.Error("[ext_crypto_finish_batch_verify_version_1] failed to batch verify; invalid signature")
-	return 0
->>>>>>> 8dbdb13e
 }
 
 //func ext_trie_blake2_256_root_version_1(context unsafe.Pointer, dataSpan C.int64_t) C.int32_t {
